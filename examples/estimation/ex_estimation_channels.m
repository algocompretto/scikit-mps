--- conflicted
+++ resolved
@@ -14,25 +14,15 @@
 %O.method='mps_snesim_list'; %
 O.method='mps_genesim'; %
 
-<<<<<<< HEAD
 O.n_cond=49;             %  optional number of realization
 O.n_cond=16,
-=======
-O.n_real=1;             %  optional number of realization
-O.n_cond=64;             %  optional number of realization
-%O.n_cond=16;             %  optional number of realization
->>>>>>> 5a7fe611
 O.distance_pow=2;
 O.distance_min=0.01;
 O.distnace_measure=1;
 O.template_size=[9 9 1];
 O.x=x;
 O.y=y;
-<<<<<<< HEAD
-n_real=32*4;
-=======
 n_real=64*10;
->>>>>>> 5a7fe611
 d_hard=[1 6 0 1;6 6 0 1];
 
 
