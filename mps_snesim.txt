--- conflicted
+++ resolved
@@ -24,13 +24,7 @@
 Softdata categories (separated by ;) # 0;1
 Soft datafilenames (separated by ; only need (number_categories - 1) grids) # soft.dat
 Number of threads (minimum 1, maximum 8 - depend on your CPU) # 1
-<<<<<<< HEAD
-Debug mode(2: write to file, 1: show preview, 0: show counters, -1: no ) # 0
-Mask grid # mask.dat
-doEstimate # 0
-=======
 Debug mode(2: write to file, 1: show preview, 0: show counters, -1: no ) # -1
 Mask grid # mask.dat
 doEstimation # 0
->>>>>>> 4f76468c
 doEntropy # 1