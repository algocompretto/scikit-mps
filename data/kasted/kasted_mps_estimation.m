--- conflicted
+++ resolved
@@ -1,336 +1,331 @@
-%kasted_mps_estimati%on
-clear all;close all;
-
-% basic settings
-useRef=0;
-doPlot=1; 
-doPlot=2; % more figures
-useSubSet = 0;
-dx=50;
-%dx=100; 
-%dx=200; % choose for faster simulation on coarser grid
-
-%
-
-
-%useRef=1;doPlot=1;
-
-p=gcp;
-n_workers = p.NumWorkers;
-
-n_max_ite=100000;1000000;
-n_max_cpdf_count= n_workers*50;2000;
-n_real = n_max_cpdf_count;1000;
-
-n_max_cpdf_count= 2000;
-n_real = 1000;
-
-
-n_conds = [1,2,4,9,25,36,49];
-min_dists = [0:0.025:1];
-
-n_conds = [1,2,4,9, 16, 25, 36,49, 64, 81];
-min_dists = [0:0.1:1];
-
-
-n_conds = [1,2,4,9,16,25,36];
-n_conds = [1,2,4,9,16,25];
-n_conds = [1,2,4,9,18];
-min_dists = [0.15 0.2 0.25 0.35];
-min_dists = [0:0.05:1];
-
-
-n_real = 10000;
-<<<<<<< HEAD
-n_conds = [4,6,10,18];
-min_dists = [0.15, 0.20, 0.25, 0.35];
-=======
-n_conds = [2,6,10,18];
-min_dists = [0.15, 0.2, 0.25, 0.35];
->>>>>>> b9137567
-
-
-if ~exist('n_conds','var')
-    n_conds = [4];
-end
-
-if ~exist('min_dists','var')
-    min_dists = [0 0.15, 0.2, 0.25, 0.35];
-end
-
-% load kasted adta
-kasted_load;
-% SET SIZE OF SIMULATION GRID
-x1 = 562000-200;
-x2 = 576400+200;
-y1 = 6225200-200;
-y2 = 6235400+200;
-
-ax=[x1 x2 y1 y2];
-
-O.x = x1:dx:x2;
-O.y = y1:dx:y2;
-nx=length(O.x);
-ny=length(O.y);
-SIM=zeros(ny,nx).*NaN;
-
-%d_well_hard  = read_eas('kasted_hard_well_conistent.dat');
-
-% Simulation
-O.debug=-1;
-O.method = 'mps_genesim';
-O.n_real = n_real;
-O.doEntropy = 0; % compute entropy and self-information
-O.shuffle_simulation_grid=2; % preferential path
-O.d_hard = d_well_hard;
-O.n_max_ite=n_max_ite;
-O.n_max_cpdf_count=1; % DS
-O.rseed=1;
-O.hard_data_search_radius=10000000;
-% Conditional data
-O.d_hard = d_well_hard;
-
-%Oc.d_soft = d_res;
-%Oc.d_soft = d_ele;
-%i_use_soft_well = find(d_well(:,4)-0.5);
-%Oc.d_soft = d_well(i_use_soft_well,:);
-
-
-pmarg1d(2)=sum(TI(:))/prod(size(TI));
-pmarg1d(1)=1-pmarg1d(2);
-col0=[1 0 0];col1=[0 0 0];
-try;
-    cmap=cmap_linear([col0;1 1 1;col1],[0 pmarg1d(2) 1]);
-catch
-    cmap=hot;
-end
-
-%% MAKE REF DATA? FROM TI
-if useRef==1;
-    d_hard = d_well_hard;
-    for i=1:size(d_hard,1);
-        ix1=8000/dx+ceil((d_hard(i,1)-O.x(1))/dx);
-        iy1=2000/dx+ceil((d_hard(i,2)-O.y(1))/dx);
-        
-        d_hard(i,4)=TI(iy1,ix1,1);
-        
-    end
-    O.d_hard = d_hard;
-    figure;
-    scatter(d_hard(:,1),d_hard(:,2),10,d_hard(:,4),'filled');
-    axis image
-    axis(ax);
-   
-end
-
-%% SUBSET
-if useSubSet == 1;
-    n_use_hard = 24;
-    rng(1);
-    %i_hard_use = randomsample(size(O.d_hard,1),n_use_hard);
-    i_hard_use = randsample(size(O.d_hard,1),n_use_hard)';
-    O.d_hard = O.d_hard(i_hard_use,:);
-end
-
-n_hard = size(O.d_hard,1);
-txt=sprintf('kasted_dx%d_mul_%d_%d_c%d_nr%d_nh%d_R%d',dx,length(min_dists),length(n_conds),n_max_cpdf_count, n_real, n_hard,useRef);
-
-
-
-
-%title(sprin
-%% ESTIMATION
-k=0;
-for i=1:length(n_conds);
-    for j=1:length(min_dists);
-        close all;
-        disp(sprintf('nc=%d, min_dist=%3.2f',n_conds(i), min_dists(j)))
-        k=k+1;
-        Oc=O;
-        Oc.distance_min = min_dists(j);
-        
-        n_cond_hard = n_conds(i);
-        n_cond_soft = 0; % non-colocate soft data - only for GENESIM
-        
-        Oc.n_cond=[n_cond_hard, n_cond_soft];
-        
-        % SIM
-        Oc.n_max_cpdf_count=1; % DS
-        [reals_cond,Osim]=mps_cpp_thread(TI,SIM,Oc);
-        [em, ev]=etype(reals_cond);
-        P_SIM{i,j}=em;
-        disp(sprintf('SIM DONE, t=%5.1fs',Osim.time))
-        
-        % EST
-        Oc.doEstimation=1;
-        Oc.n_real=1;
-        Oc.n_max_cpdf_count=n_max_cpdf_count;;
-        %[reals_est,Oest]=mps_cpp(TI,SIM,Oc);
-        [reals_est,Oest]=mps_cpp_estimation(TI,SIM,Oc,1);
-        P_EST{i,j}=Oest.cg(:,:,2);
-        disp(sprintf('EST DONE, t=%5.1fs',Oest.time))
-        
-        try
-            P(:,:,1)=P_SIM{i,j,1};P(:,:,2)=1-P_SIM{i,j};
-            H_SIM_2d{i,j}=entropy_2d(P);
-            H_SIM(i,j)=sum(sum(H_SIM_2d{i,j}));
-            P(:,:,1)=P_EST{i,j};P(:,:,2)=1-P_EST{i,j};H_EST_2d{i,j}=entropy_2d(P);
-            H_EST(i,j)=sum(sum(H_EST_2d{i,j}));
-        end
-        T_SIM(i,j)=Osim.time;
-        T_EST(i,j)=Oest.time;
-        
-        OmulSIM{i,j}=Osim;
-        OmulEST{i,j}=Oest;
-        
-        %% Plot ETYPE
-        if doPlot>1
-            figure(200+k);clf;
-            %subplot(1,2,1);imagesc(Osim.x,Osim.y,P_SIM{i,j});
-            subplot(1,2,1);pcolor(Osim.x,Osim.y,P_SIM{i,j});shading flat
-            axis image;axis(ax);colormap(cmap);
-            set(gca,'ydir','normal')
-            hold on;
-            plot(Oc.d_hard(:,1),Oc.d_hard(:,2),'w.','MarkerSize',14);
-            scatter(Oc.d_hard(:,1),Oc.d_hard(:,2),10,Oc.d_hard(:,4),'filled')
-            hold off
-            caxis([0 1])
-            title(sprintf('Simulation - d_{min}=%3.2f n_c=%d',Oc.distance_min, Oc.n_cond(1)))
-            %subplot(1,2,2);imagesc(Oest.x,Oest.y,P_EST{i,j});
-            subplot(1,2,2);pcolor(Oest.x,Oest.y,P_EST{i,j});shading flat
-            axis image;axis(ax);colormap(cmap);
-            set(gca,'ydir','normal')
-            hold on;
-            plot(Oc.d_hard(:,1),Oc.d_hard(:,2),'w.','MarkerSize',14);
-            scatter(Oc.d_hard(:,1),Oc.d_hard(:,2),10,Oc.d_hard(:,4),'filled')
-            hold off
-            caxis([0 1])
-            title(sprintf('Estimation - d_{min}=%3.2f n_c=%d',Oc.distance_min, Oc.n_cond(1)))
-            try;print_mul(sprintf('%s_nc%d_mind%d_est',txt,n_conds(i),100*min_dists(j)));end
-        end
-        %PLOT reals
-        if doPlot>1
-            figure(100+k);clf;
-            for l=1:9;
-                subplot(3,3,l);
-                imagesc(Osim.x,Osim.y,reals_cond(:,:,l));
-                axis image;axis(ax);
-                set(gca,'ydir','normal')
-                axis image
-            end
-            try;print_mul(sprintf('%s_nc%d_mind%d_sim',txt,n_conds(i),100*min_dists(j)));end
-        end
-        
-        drawnow;pause(.1);
-        
-    end
-end
-clear reals_cond
-save(txt)
-
-%% PLOT ALL
-n1=length(n_conds);
-n2=length(min_dists);
-nx=Oest.simulation_grid_size(1);
-ny=Oest.simulation_grid_size(2);
-bEST = zeros(n1*ny,n2*nx);
-bSIM = zeros(n1*ny,n2*nx);
-for i=1:n1
-    for j=1:n2
-        x0=(j-1)*nx;
-        y0=(i-1)*ny;
-        ix=[1:nx]+x0;
-        iy=[1:ny]+y0;
-        bEST(iy,ix)=P_EST{i,j};
-        bSIM(iy,ix)=P_SIM{i,j};
-    end
-end
-
-figure(10);
-imagesc(bEST);
-axis image;colormap(cmap);colorbar
-hold on
-for i=1:(length(min_dists)-1);plot(0.5+[1 1].*(i*nx),ylim,'k-','LineWidth',1);end
-for i=1:(length(n_conds)-1);plot(xlim,0.5+[1 1].*(i*ny),'k-','LineWidth',1);end
-hold off
-set(gca,'xTick',[1:1:length(min_dists)].*nx-nx/2)
-set(gca,'xTickLabel',num2str(min_dists'))
-xlabel('d_{max}')
-set(gca,'yTick',[1:1:length(n_conds)].*ny-nx/2)
-set(gca,'yTickLabel',num2str(n_conds'))
-ylabel('n_c')
-set(gca,'ydir','normal')
-try;print_mul([txt,'_EST']);end
-
-figure(11);
-imagesc(bSIM);
-axis image;colormap(cmap);colorbar
-hold on
-for i=1:(length(min_dists)-1);plot(0.5+[1 1].*(i*nx),ylim,'k-','LineWidth',1);end
-for i=1:(length(n_conds)-1);plot(xlim,0.5+[1 1].*(i*ny),'k-','LineWidth',1);end
-hold off
-set(gca,'xTick',[1:1:length(min_dists)].*nx-nx/2)
-set(gca,'xTickLabel',num2str(min_dists'))
-xlabel('d_{max}')
-set(gca,'yTick',[1:1:length(n_conds)].*ny-nx/2)
-set(gca,'yTickLabel',num2str(n_conds'))
-ylabel('n_c')
-set(gca,'ydir','normal')
-try;print_mul([txt,'_SIM']);end
-
-
-%%
-figure(12);clf;
-h1=loglog(n_conds,T_EST,'-*');legend(num2str(min_dists'));
-hold on
-h2=loglog(n_conds,T_SIM,'--*');legend(num2str(min_dists'));
-ylabel('Time (s)')
-xlabel('N_c')
-hold off
-for ih=1:length(h1);set(h2(ih),'color',get(h1(ih),'color'));end
-title('Simulation time, SIM(--) EST(-)')
-grid on
-try;print_mul([txt,'_T']);end
-
-figure(13);clf;
-h1=semilogy(min_dists,T_EST','-*');legend(num2str(n_conds'));
-hold on
-h2=semilogy(min_dists,T_SIM','--*');legend(num2str(n_conds'));
-xlabel('d_{max}')
-ylabel('Time (s)')
-hold off
-for ih=1:length(h1);set(h2(ih),'color',get(h1(ih),'color'));end
-title('Simulation time, SIM(--) EST(-)')
-grid on
-try;print_mul([txt,'_T2']);end
-
-
-
-figure(14);clf;
-h1=semilogx(n_conds,H_EST,'-*');legend(num2str(min_dists'));
-hold on
-h2=semilogx(n_conds,H_SIM,'--*');legend(num2str(min_dists'));
-hold off
-for ih=1:length(h1);set(h2(ih),'color',get(h1(ih),'color'));end
-xlabel('N_c')
-ylabel('Entropy')
-title('Entropy, SIM(--) EST(-)')
-grid on
-try;print_mul([txt,'_H']);end
-
-
-figure(15);clf;
-h1=plot(min_dists,H_EST','-*');legend(num2str(n_conds'));
-hold on
-h2=plot(min_dists,H_SIM','--*');legend(num2str(n_conds'));
-hold off
-for ih=1:length(h1);set(h2(ih),'color',get(h1(ih),'color'));end
-xlabel('N_c')
-ylabel('Entropy')
-xlabel('d_{max}')
-ylabel('Entropy')
-title('Entropy, SIM(--) EST(-)')
-grid on
-try;print_mul([txt,'_H2']);end
-
-
+%kasted_mps_estimati%on
+clear all;close all;
+
+% basic settings
+useRef=0;
+doPlot=1; 
+doPlot=2; % more figures
+useSubSet = 0;
+dx=50;
+%dx=100; 
+%dx=200; % choose for faster simulation on coarser grid
+
+%
+
+
+%useRef=1;doPlot=1;
+
+p=gcp;
+n_workers = p.NumWorkers;
+
+n_max_ite=100000;1000000;
+n_max_cpdf_count= n_workers*50;2000;
+n_real = n_max_cpdf_count;1000;
+
+n_max_cpdf_count= 2000;
+n_real = 1000;
+
+
+n_conds = [1,2,4,9,25,36,49];
+min_dists = [0:0.025:1];
+
+n_conds = [1,2,4,9, 16, 25, 36,49, 64, 81];
+min_dists = [0:0.1:1];
+
+
+n_conds = [1,2,4,9,16,25,36];
+n_conds = [1,2,4,9,16,25];
+n_conds = [1,2,4,9,18];
+min_dists = [0.15 0.2 0.25 0.35];
+min_dists = [0:0.05:1];
+
+
+n_real = 10000;
+n_conds = [2,6,10,18];
+min_dists = [0.15, 0.2, 0.25, 0.35];
+
+
+if ~exist('n_conds','var')
+    n_conds = [4];
+end
+
+if ~exist('min_dists','var')
+    min_dists = [0 0.15, 0.2, 0.25, 0.35];
+end
+
+% load kasted adta
+kasted_load;
+% SET SIZE OF SIMULATION GRID
+x1 = 562000-200;
+x2 = 576400+200;
+y1 = 6225200-200;
+y2 = 6235400+200;
+
+ax=[x1 x2 y1 y2];
+
+O.x = x1:dx:x2;
+O.y = y1:dx:y2;
+nx=length(O.x);
+ny=length(O.y);
+SIM=zeros(ny,nx).*NaN;
+
+%d_well_hard  = read_eas('kasted_hard_well_conistent.dat');
+
+% Simulation
+O.debug=-1;
+O.method = 'mps_genesim';
+O.n_real = n_real;
+O.doEntropy = 0; % compute entropy and self-information
+O.shuffle_simulation_grid=2; % preferential path
+O.d_hard = d_well_hard;
+O.n_max_ite=n_max_ite;
+O.n_max_cpdf_count=1; % DS
+O.rseed=1;
+O.hard_data_search_radius=10000000;
+% Conditional data
+O.d_hard = d_well_hard;
+
+%Oc.d_soft = d_res;
+%Oc.d_soft = d_ele;
+%i_use_soft_well = find(d_well(:,4)-0.5);
+%Oc.d_soft = d_well(i_use_soft_well,:);
+
+
+pmarg1d(2)=sum(TI(:))/prod(size(TI));
+pmarg1d(1)=1-pmarg1d(2);
+col0=[1 0 0];col1=[0 0 0];
+try;
+    cmap=cmap_linear([col0;1 1 1;col1],[0 pmarg1d(2) 1]);
+catch
+    cmap=hot;
+end
+
+%% MAKE REF DATA? FROM TI
+if useRef==1;
+    d_hard = d_well_hard;
+    for i=1:size(d_hard,1);
+        ix1=8000/dx+ceil((d_hard(i,1)-O.x(1))/dx);
+        iy1=2000/dx+ceil((d_hard(i,2)-O.y(1))/dx);
+        
+        d_hard(i,4)=TI(iy1,ix1,1);
+        
+    end
+    O.d_hard = d_hard;
+    figure;
+    scatter(d_hard(:,1),d_hard(:,2),10,d_hard(:,4),'filled');
+    axis image
+    axis(ax);
+   
+end
+
+%% SUBSET
+if useSubSet == 1;
+    n_use_hard = 24;
+    rng(1);
+    %i_hard_use = randomsample(size(O.d_hard,1),n_use_hard);
+    i_hard_use = randsample(size(O.d_hard,1),n_use_hard)';
+    O.d_hard = O.d_hard(i_hard_use,:);
+end
+
+n_hard = size(O.d_hard,1);
+txt=sprintf('kasted_dx%d_mul_%d_%d_c%d_nr%d_nh%d_R%d',dx,length(min_dists),length(n_conds),n_max_cpdf_count, n_real, n_hard,useRef);
+
+
+
+
+%title(sprin
+%% ESTIMATION
+k=0;
+for i=1:length(n_conds);
+    for j=1:length(min_dists);
+        close all;
+        disp(sprintf('nc=%d, min_dist=%3.2f',n_conds(i), min_dists(j)))
+        k=k+1;
+        Oc=O;
+        Oc.distance_min = min_dists(j);
+        
+        n_cond_hard = n_conds(i);
+        n_cond_soft = 0; % non-colocate soft data - only for GENESIM
+        
+        Oc.n_cond=[n_cond_hard, n_cond_soft];
+        
+        % SIM
+        Oc.n_max_cpdf_count=1; % DS
+        [reals_cond,Osim]=mps_cpp_thread(TI,SIM,Oc);
+        [em, ev]=etype(reals_cond);
+        P_SIM{i,j}=em;
+        disp(sprintf('SIM DONE, t=%5.1fs',Osim.time))
+        
+        % EST
+        Oc.doEstimation=1;
+        Oc.n_real=1;
+        Oc.n_max_cpdf_count=n_max_cpdf_count;;
+        %[reals_est,Oest]=mps_cpp(TI,SIM,Oc);
+        [reals_est,Oest]=mps_cpp_estimation(TI,SIM,Oc,1);
+        P_EST{i,j}=Oest.cg(:,:,2);
+        disp(sprintf('EST DONE, t=%5.1fs',Oest.time))
+        
+        try
+            P(:,:,1)=P_SIM{i,j,1};P(:,:,2)=1-P_SIM{i,j};
+            H_SIM_2d{i,j}=entropy_2d(P);
+            H_SIM(i,j)=sum(sum(H_SIM_2d{i,j}));
+            P(:,:,1)=P_EST{i,j};P(:,:,2)=1-P_EST{i,j};H_EST_2d{i,j}=entropy_2d(P);
+            H_EST(i,j)=sum(sum(H_EST_2d{i,j}));
+        end
+        T_SIM(i,j)=Osim.time;
+        T_EST(i,j)=Oest.time;
+        
+        OmulSIM{i,j}=Osim;
+        OmulEST{i,j}=Oest;
+        
+        %% Plot ETYPE
+        if doPlot>1
+            figure(200+k);clf;
+            %subplot(1,2,1);imagesc(Osim.x,Osim.y,P_SIM{i,j});
+            subplot(1,2,1);pcolor(Osim.x,Osim.y,P_SIM{i,j});shading flat
+            axis image;axis(ax);colormap(cmap);
+            set(gca,'ydir','normal')
+            hold on;
+            plot(Oc.d_hard(:,1),Oc.d_hard(:,2),'w.','MarkerSize',14);
+            scatter(Oc.d_hard(:,1),Oc.d_hard(:,2),10,Oc.d_hard(:,4),'filled')
+            hold off
+            caxis([0 1])
+            title(sprintf('Simulation - d_{min}=%3.2f n_c=%d',Oc.distance_min, Oc.n_cond(1)))
+            %subplot(1,2,2);imagesc(Oest.x,Oest.y,P_EST{i,j});
+            subplot(1,2,2);pcolor(Oest.x,Oest.y,P_EST{i,j});shading flat
+            axis image;axis(ax);colormap(cmap);
+            set(gca,'ydir','normal')
+            hold on;
+            plot(Oc.d_hard(:,1),Oc.d_hard(:,2),'w.','MarkerSize',14);
+            scatter(Oc.d_hard(:,1),Oc.d_hard(:,2),10,Oc.d_hard(:,4),'filled')
+            hold off
+            caxis([0 1])
+            title(sprintf('Estimation - d_{min}=%3.2f n_c=%d',Oc.distance_min, Oc.n_cond(1)))
+            try;print_mul(sprintf('%s_nc%d_mind%d_est',txt,n_conds(i),100*min_dists(j)));end
+        end
+        %PLOT reals
+        if doPlot>1
+            figure(100+k);clf;
+            for l=1:9;
+                subplot(3,3,l);
+                imagesc(Osim.x,Osim.y,reals_cond(:,:,l));
+                axis image;axis(ax);
+                set(gca,'ydir','normal')
+                axis image
+            end
+            try;print_mul(sprintf('%s_nc%d_mind%d_sim',txt,n_conds(i),100*min_dists(j)));end
+        end
+        
+        drawnow;pause(.1);
+        
+    end
+end
+clear reals_cond
+save(txt)
+
+%% PLOT ALL
+n1=length(n_conds);
+n2=length(min_dists);
+nx=Oest.simulation_grid_size(1);
+ny=Oest.simulation_grid_size(2);
+bEST = zeros(n1*ny,n2*nx);
+bSIM = zeros(n1*ny,n2*nx);
+for i=1:n1
+    for j=1:n2
+        x0=(j-1)*nx;
+        y0=(i-1)*ny;
+        ix=[1:nx]+x0;
+        iy=[1:ny]+y0;
+        bEST(iy,ix)=P_EST{i,j};
+        bSIM(iy,ix)=P_SIM{i,j};
+    end
+end
+
+figure(10);
+imagesc(bEST);
+axis image;colormap(cmap);colorbar
+hold on
+for i=1:(length(min_dists)-1);plot(0.5+[1 1].*(i*nx),ylim,'k-','LineWidth',1);end
+for i=1:(length(n_conds)-1);plot(xlim,0.5+[1 1].*(i*ny),'k-','LineWidth',1);end
+hold off
+set(gca,'xTick',[1:1:length(min_dists)].*nx-nx/2)
+set(gca,'xTickLabel',num2str(min_dists'))
+xlabel('d_{max}')
+set(gca,'yTick',[1:1:length(n_conds)].*ny-nx/2)
+set(gca,'yTickLabel',num2str(n_conds'))
+ylabel('n_c')
+set(gca,'ydir','normal')
+try;print_mul([txt,'_EST']);end
+
+figure(11);
+imagesc(bSIM);
+axis image;colormap(cmap);colorbar
+hold on
+for i=1:(length(min_dists)-1);plot(0.5+[1 1].*(i*nx),ylim,'k-','LineWidth',1);end
+for i=1:(length(n_conds)-1);plot(xlim,0.5+[1 1].*(i*ny),'k-','LineWidth',1);end
+hold off
+set(gca,'xTick',[1:1:length(min_dists)].*nx-nx/2)
+set(gca,'xTickLabel',num2str(min_dists'))
+xlabel('d_{max}')
+set(gca,'yTick',[1:1:length(n_conds)].*ny-nx/2)
+set(gca,'yTickLabel',num2str(n_conds'))
+ylabel('n_c')
+set(gca,'ydir','normal')
+try;print_mul([txt,'_SIM']);end
+
+
+%%
+figure(12);clf;
+h1=loglog(n_conds,T_EST,'-*');legend(num2str(min_dists'));
+hold on
+h2=loglog(n_conds,T_SIM,'--*');legend(num2str(min_dists'));
+ylabel('Time (s)')
+xlabel('N_c')
+hold off
+for ih=1:length(h1);set(h2(ih),'color',get(h1(ih),'color'));end
+title('Simulation time, SIM(--) EST(-)')
+grid on
+try;print_mul([txt,'_T']);end
+
+figure(13);clf;
+h1=semilogy(min_dists,T_EST','-*');legend(num2str(n_conds'));
+hold on
+h2=semilogy(min_dists,T_SIM','--*');legend(num2str(n_conds'));
+xlabel('d_{max}')
+ylabel('Time (s)')
+hold off
+for ih=1:length(h1);set(h2(ih),'color',get(h1(ih),'color'));end
+title('Simulation time, SIM(--) EST(-)')
+grid on
+try;print_mul([txt,'_T2']);end
+
+
+
+figure(14);clf;
+h1=semilogx(n_conds,H_EST,'-*');legend(num2str(min_dists'));
+hold on
+h2=semilogx(n_conds,H_SIM,'--*');legend(num2str(min_dists'));
+hold off
+for ih=1:length(h1);set(h2(ih),'color',get(h1(ih),'color'));end
+xlabel('N_c')
+ylabel('Entropy')
+title('Entropy, SIM(--) EST(-)')
+grid on
+try;print_mul([txt,'_H']);end
+
+
+figure(15);clf;
+h1=plot(min_dists,H_EST','-*');legend(num2str(n_conds'));
+hold on
+h2=plot(min_dists,H_SIM','--*');legend(num2str(n_conds'));
+hold off
+for ih=1:length(h1);set(h2(ih),'color',get(h1(ih),'color'));end
+xlabel('N_c')
+ylabel('Entropy')
+xlabel('d_{max}')
+ylabel('Entropy')
+title('Entropy, SIM(--) EST(-)')
+grid on
+try;print_mul([txt,'_H2']);end
+
+