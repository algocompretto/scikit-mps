--- conflicted
+++ resolved
@@ -1,356 +1,305 @@
-'''
-mpslib_hard_and_soft_data.py
-
-Example of parsing hard and soft data to MPSLIB algorithms
-'''
-#%%
-import mpslib as mps
-import numpy as np
-import matplotlib.pyplot as plt
-import copy
-
-plt.ion()
-
-<<<<<<< HEAD
-#%%
-if __name__ == '__main__':
-    
-    
-    #%%
-    O1=mps.mpslib(method='mps_snesim_tree', parameter_filename='mps_snesim.txt')
-    #O1=mps.mpslib(method='mps_genesim', parameter_filename='mps_genesim.txt')
-    
-    
-    #TI1, TI_filename1 = mps.trainingimages.strebelle(3, coarse3d=1)
-    TI1, TI_filename1 = mps.trainingimages.strebelle(2)
-    O1.par['soft_data_categories']=np.array([0,1])
-    
-    #TI1, TI_filename1 = mps.trainingimages.checkerboard2()
-    #O1.par['soft_data_categories']=np.array([0,1,2])
-    
-    O1.ti=TI1
-    
-    #%%
-    O1.par['rseed']=1
-    O1.par['n_multiple_grids']=0;
-    O1.par['n_cond']=25
-    O1.par['n_cond_soft']=3
-    O1.par['n_real']=500
-    O1.par['debug_level']=-1
-    O1.par['simulation_grid_size'][0]=38
-    O1.par['simulation_grid_size'][1]=33
-    O1.par['simulation_grid_size'][2]=1
-    O1.par['template_size']=np.array([[16,16,1],[4,4,1]]).T
-    O1.par['do_entropy']=1
-    
-
-    O1.par['hard_data_fnam']='hard.dat'
-    O1.par['soft_data_fnam']='soft.dat'
-    O1.delete_local_files()
-    
-    O1.par['n_max_cpdf_count']=100
-    O1.par['shuffle_simulation_grid']=2
-    
-    # Set hard data
-    d_hard = np.array([[ 0, 0, 0, 2],
-                       [ 1, 0, 0, 0],
-                       [ 2, 0, 0, 2]])
-    
-    # Set soft data
-    d_soft = np.array([[ 0, 0, 0, 0, 0, 1],
-                       [ 1, 0, 0, 1, 0, 0],
-                       [ 2, 0, 0, 0, 0, 1]])
-    
-    
-    # Set hard data
-    d_hard = np.array([[ 18, 18, 0, 1],
-                       [ 0, 10, 0, 1],
-                       [ 10, 0, 0, 0]])
-    
-    # Set soft data
-    d_soft = np.array([[ 0, 0, 0, 0.001, 0.999],
-                       [ 8, 12, 0, 0.001, 0.999],
-                       [ 2, 0, 0, 0.999, 0.001]])
-    
-    
-    
-    O1.d_hard = d_hard
-    #O1.d_soft = d_soft
-    
-    
-    #O1.remove_gslib_after_simulation=0;
-    O1.par['n_threads']=64;
-    #O1.run()
-    O1.run_parallel()
-    
-    s=np.std(O1.sim, axis=0)
-    m=np.mean(O1.sim, axis=0)
-    
-    O1.plot_reals()
-    O1.plot_etype()
-    plt.show()
-    
-    #%% 
-    D=np.zeros((len(O1.sim),3))
-    for i in range(len(O1.sim)):
-        D[i,0]=O1.sim[i][0,0][0]
-        D[i,1]=O1.sim[i][1,0][0]
-        D[i,2]=O1.sim[i][2,0][0]
-        print('%g %g %g' % (O1.sim[i][0,0],O1.sim[i][1,0],O1.sim[i][2,0]) )
-    
-    print(np.std(D, axis=0))
-    
-#%%
-for nm in np.array([0,1,2,3]):
-    import copy
-    Oh=copy.deepcopy(O1);
-    Oh.parameter_filename='mps_H%d.txt' % (nm)
-    Oh.par['do_entropy']=1
-    Oh.par['do_estimation']=1
-    Oh.par['n_real']=1
-    Oh.par['n_multiple_grids']=nm;
-    Oh.par['n_cond']=36
-=======
-
-# Set hard data
-d_hard = np.array([[ 0, 0, 0, 2],
-                   [ 1, 0, 0, 0],
-                   [ 2, 0, 0, 2]])
-
-# Set soft data
-d_soft = np.array([[ 0, 0, 0, 0, 0, 1],
-                   [ 1, 0, 0, 1, 0, 0],
-                   [ 2, 0, 0, 0, 0, 1]])
-
-
-# Set hard data
-d_hard = np.array([[ 8, 4, 0, 1],
-                   [ 4, 8, 0, 1],
-                   [ 9, 9, 0, 0]])
-
-# Set soft data
-d_soft = np.array([[ 0, 0, 0, 0.001, 0.999],
-                   [ 8, 12, 0, 0.001, 0.999],
-                   [ 2, 0, 0, 0.999, 0.001]])
-
-#TI1, TI_filename1 = mps.trainingimages.strebelle(3, coarse3d=1)
-TI1, TI_filename1 = mps.trainingimages.strebelle(2)
-
-
-nx=45
-ny=30
-temp1=8
-temp2=4
-nr=40
-
-#%% BASIC SETUP
-O=mps.mpslib(method='mps_genesim', parameter_filename='mps_genesim.txt')
-O.par['n_cond']=25
-#O.par['n_cond_soft']=3
-O.par['n_real']=1
-O.par['debug_level']=-1
-O.par['simulation_grid_size'][0]=nx
-O.par['simulation_grid_size'][1]=ny
-O.par['simulation_grid_size'][2]=1
-O.par['template_size']=np.array([[temp1,temp1,1],[temp2,temp2,1]]).T
-O.par['do_entropy']=1
-
-O.par['hard_data_fnam']='hard.dat'
-O.par['soft_data_fnam']='soft.dat'
-
-O.d_hard = d_hard
-#O.d_soft = d_soft
->>>>>>> 5f4a0ce7
-    
-O.par['n_max_cpdf_count']=100
-O.par['shuffle_simulation_grid']=2
-
-O.remove_gslib_after_simulation=0
-
-H_MUL=[] 
-
-
-# ADD TIMING
-
-#%% FIRST ENESIM SIM
-nc_arr=np.array([0,1,2,4,8,16,32,64])
-Og=copy.deepcopy(O);
-Og.change_method('mps_genesim')
-Og.par['n_max_cpdf_count']=100
-Og.par['n_max_ite']=2000
-Og.parameter_filename='mps_G.txt'
-Og.par['n_real']=nr
-   
-if __name__ == '__main__':
-    for nc in nc_arr:
-        print('nc=%d' % nc)
-        Og.par['n_cond']=nc
-        Og.par['n_threads']=4;
-        Og.run_parallel()
-        EAS_H =mps.eas.read('%s_ent_0.gslib' % (Og.par['ti_fnam']))
-        H=EAS_H['Dmat']
-        #O1.run_parallel()
-        Og.plot_etype()
-        plt.savefig('%s_genesim_sim_nc%d.png' % (Og.method,nc))
-
-#%% FIRST ENESIM EST
-Og_est=copy.deepcopy(Og);
-Og_est.par['do_estimation']=1
-Og_est.par['n_real']=1
-Og_est.par['n_max_cpdf_count']=1000
-Og_est.par['n_max_ite']=10000000
-
-for nc in nc_arr:
-    Og_est.par['n_cond']=nc
-
-    Og_est.run()
-    EAS_H =mps.eas.read('%s_ent_0.gslib' % (Og_est.par['ti_fnam']))
-    H=EAS_H['Dmat']
-    
-    plt.imshow(np.squeeze(H).T, vmin=0, vmax=1)
-    plt.colorbar()
-    plt.savefig('%s_genesim_est_nc%d.png' % (Og_est.method,nc))
-    plt.title('ENESIM, EST, NC=%d' %(nc) )
-    plt.show()
-    
-    
-    H_MUL.append(H)
-
-
-#%% SNESIM
-#
-#
-##%% FIRST, The 
-#if __name__ == '__main__':
-#    
-#    
-#    #%%
-#    O1=mps.mpslib(method='mps_snesim_tree', parameter_filename='mps_snesim.txt')
-#    #O1=mps.mpslib(method='mps_genesim', parameter_filename='mps_genesim.txt')
-#    
-#    O1.par['soft_data_categories']=np.unique(TI1)
-#    
-#    #TI1, TI_filename1 = mps.trainingimages.checkerboard2()
-#    #O1.par['soft_data_categories']=np.array([0,1,2])
-#    
-#    O1.ti=TI1
-#    
-#    #%%
-#    O1.par['rseed']=1
-#    O1.par['n_multiple_grids']=0;
-#    O1.par['n_cond']=25
-#    O1.par['n_cond_soft']=3
-#    O1.par['n_real']=5
-#    O1.par['debug_level']=-1
-#    O1.par['simulation_grid_size'][0]=nx
-#    O1.par['simulation_grid_size'][1]=ny
-#    O1.par['simulation_grid_size'][2]=1
-#    O1.par['template_size']=np.array([[temp1,temp1,1],[temp2,temp2,1]]).T
-#    O1.par['do_entropy']=1
-#    
-#
-#    O1.par['hard_data_fnam']='hard.dat'
-#    O1.par['soft_data_fnam']='soft.dat'
-#    O1.delete_local_files()
-#    
-#    O1.par['n_max_cpdf_count']=100
-#    O1.par['shuffle_simulation_grid']=2
-#    
-#    
-#    
-#    O1.d_hard = d_hard
-#    #O1.d_soft = d_soft
-#    
-#    
-#    #O1.remove_gslib_after_simulation=0;
-#    O1.par['n_threads']=4;
-#    O1.run()
-#    #O1.run_parallel()
-#    
-#    s=np.std(O1.sim, axis=0)
-#    m=np.mean(O1.sim, axis=0)
-#    
-#    O1.plot_reals()
-#    O1.plot_etype()
-#    plt.show()
-#    
-#    #%% 
-#    D=np.zeros((len(O1.sim),3))
-#    for i in range(len(O1.sim)):
-#        D[i,0]=O1.sim[i][0,0][0]
-#        D[i,1]=O1.sim[i][1,0][0]
-#        D[i,2]=O1.sim[i][2,0][0]
-#        print('%g %g %g' % (O1.sim[i][0,0],O1.sim[i][1,0],O1.sim[i][2,0]) )
-#    
-#    print(np.std(D, axis=0))
-#    
-##%%
-#for nm in np.array([0,1,2,3]):
-#    import copy
-#    Oh=copy.deepcopy(O1);
-#    Oh.parameter_filename='mps_H%d.txt' % (nm)
-#    Oh.par['do_entropy']=1
-#    Oh.par['do_estimation']=1
-#    Oh.par['n_real']=1
-#    Oh.par['n_multiple_grids']=nm;
-#    Oh.par['n_cond']=36
-#    
-#    Oh.remove_gslib_after_simulation=0
-#    Oh.run()
-#      
-#    EAS_H =mps.eas.read('ti.dat_ent_0.gslib')
-#    H=EAS_H['Dmat']
-#    plt.imshow(np.squeeze(H).T, vmin=0, vmax=1)
-#    plt.colorbar()
-#    plt.savefig('%s_nm%d.png' % (Oh.method,Oh.par['n_multiple_grids']))
-#    plt.show()
-#    
-#    # interp
-#    Hnan = np.where(H==nanval, np.nan, H)
-#    Hnan=np.squeeze(Hnan).T
-#    x = np.arange(0, Hnan.shape[1])
-#    y = np.arange(0, Hnan.shape[0])
-#    #mask invalid values
-#    array = np.ma.masked_invalid(Hnan)
-#    xx, yy = np.meshgrid(x, y)
-#    #get only the valid values
-#    x1 = xx[~array.mask]
-#    y1 = yy[~array.mask]
-#    newarr = array[~array.mask]
-#    from scipy import interpolate
-#    Hinterp = interpolate.griddata((x1, y1), newarr.ravel(),(xx, yy), method='cubic')
-#    
-#    plt.imshow(Hnan, vmin=0, vmax=1)
-#    plt.colorbar()
-#    plt.savefig('%s_nm%d_nan.png' % (Oh.method,Oh.par['n_multiple_grids']))
-#    plt.show()
-#    
-#    plt.imshow(Hinterp, vmin=0, vmax=1)
-#    plt.colorbar()
-#    plt.savefig('%s_nm%d_interp.png' % (Oh.method,Oh.par['n_multiple_grids']))
-#    plt.show()
-#    
-## IT SEESM ONE MULTIPLE GRID IS OPTIMAL!!!! FOLLOWED BY INTERPOLATION
-#    
-#    
-#    
-##%%
-#Og=mps.mpslib(method='mps_snesim_tree', parameter_filename='mps_snesim.txt')
-#Og=copy.deepcopy(Oh);
-#Og.change_method('mps_genesim')
-#Og.par['n_max_cpdf_count']=1000
-#Og.par['n_max_ite']=10000000
-#Og.parameter_filename='mps_G.txt'
-#
-#Og.remove_gslib_after_simulation=0
-#Og.run()
-#
-#EAS_H =mps.eas.read('ti.dat_ent_0.gslib')
-#H=EAS_H['Dmat']
-#plt.imshow(np.squeeze(H).T, vmin=0, vmax=1)
-#plt.colorbar()
-#plt.savefig('%s.png' % (Og.method))
-#plt.show()
-
-
-
+'''
+mpslib_hard_and_soft_data.py
+
+Example of parsing hard and soft data to MPSLIB algorithms
+'''
+#%%
+import mpslib as mps
+import numpy as np
+import matplotlib.pyplot as plt
+import copy
+
+plt.ion()
+
+#%%
+if __name__ == '__main__':
+    
+    
+    #%%
+    O1=mps.mpslib(method='mps_snesim_tree', parameter_filename='mps_snesim.txt')
+    #O1=mps.mpslib(method='mps_genesim', parameter_filename='mps_genesim.txt')
+    
+    
+    #TI1, TI_filename1 = mps.trainingimages.strebelle(3, coarse3d=1)
+    TI1, TI_filename1 = mps.trainingimages.strebelle(2)
+    O1.par['soft_data_categories']=np.array([0,1])
+    
+    #TI1, TI_filename1 = mps.trainingimages.checkerboard2()
+    #O1.par['soft_data_categories']=np.array([0,1,2])
+    
+    O1.ti=TI1
+    
+    #%%
+    O1.par['rseed']=1
+    O1.par['n_multiple_grids']=0;
+    O1.par['n_cond']=25
+    O1.par['n_cond_soft']=3
+    O1.par['n_real']=500
+    O1.par['debug_level']=-1
+    O1.par['simulation_grid_size'][0]=38
+    O1.par['simulation_grid_size'][1]=33
+    O1.par['simulation_grid_size'][2]=1
+    O1.par['template_size']=np.array([[16,16,1],[4,4,1]]).T
+    O1.par['do_entropy']=1
+    
+
+    O1.par['hard_data_fnam']='hard.dat'
+    O1.par['soft_data_fnam']='soft.dat'
+    O1.delete_local_files()
+    
+    O1.par['n_max_cpdf_count']=100
+    O1.par['shuffle_simulation_grid']=2
+    
+    # Set hard data
+    d_hard = np.array([[ 0, 0, 0, 2],
+                       [ 1, 0, 0, 0],
+                       [ 2, 0, 0, 2]])
+    
+    # Set soft data
+    d_soft = np.array([[ 0, 0, 0, 0, 0, 1],
+                       [ 1, 0, 0, 1, 0, 0],
+                       [ 2, 0, 0, 0, 0, 1]])
+    
+    
+    # Set hard data
+    d_hard = np.array([[ 18, 18, 0, 1],
+                       [ 0, 10, 0, 1],
+                       [ 10, 0, 0, 0]])
+    
+    # Set soft data
+    d_soft = np.array([[ 0, 0, 0, 0.001, 0.999],
+                       [ 8, 12, 0, 0.001, 0.999],
+                       [ 2, 0, 0, 0.999, 0.001]])
+    
+    
+    
+    O1.d_hard = d_hard
+    #O1.d_soft = d_soft
+    
+    
+    #O1.remove_gslib_after_simulation=0;
+    O1.par['n_threads']=64;
+    #O1.run()
+    O1.run_parallel()
+    
+    s=np.std(O1.sim, axis=0)
+    m=np.mean(O1.sim, axis=0)
+    
+    O1.plot_reals()
+    O1.plot_etype()
+    plt.show()
+    
+    #%% 
+    D=np.zeros((len(O1.sim),3))
+    for i in range(len(O1.sim)):
+        D[i,0]=O1.sim[i][0,0][0]
+        D[i,1]=O1.sim[i][1,0][0]
+        D[i,2]=O1.sim[i][2,0][0]
+        print('%g %g %g' % (O1.sim[i][0,0],O1.sim[i][1,0],O1.sim[i][2,0]) )
+    
+    print(np.std(D, axis=0))
+    
+#%%
+for nm in np.array([0,1,2,3]):
+    import copy
+    Oh=copy.deepcopy(O1);
+    Oh.parameter_filename='mps_H%d.txt' % (nm)
+    Oh.par['do_entropy']=1
+    Oh.par['do_estimation']=1
+    Oh.par['n_real']=1
+    Oh.par['n_multiple_grids']=nm;
+    Oh.par['n_cond']=36
+
+    
+O.par['n_max_cpdf_count']=100
+O.par['shuffle_simulation_grid']=2
+
+O.remove_gslib_after_simulation=0
+
+H_MUL=[] 
+
+
+# ADD TIMING
+
+#%% FIRST ENESIM SIM
+nc_arr=np.array([0,1,2,4,8,16,32,64])
+Og=copy.deepcopy(O);
+Og.change_method('mps_genesim')
+Og.par['n_max_cpdf_count']=100
+Og.par['n_max_ite']=2000
+Og.parameter_filename='mps_G.txt'
+Og.par['n_real']=nr
+   
+if __name__ == '__main__':
+    for nc in nc_arr:
+        print('nc=%d' % nc)
+        Og.par['n_cond']=nc
+        Og.par['n_threads']=4;
+        Og.run_parallel()
+        EAS_H =mps.eas.read('%s_ent_0.gslib' % (Og.par['ti_fnam']))
+        H=EAS_H['Dmat']
+        #O1.run_parallel()
+        Og.plot_etype()
+        plt.savefig('%s_genesim_sim_nc%d.png' % (Og.method,nc))
+
+#%% FIRST ENESIM EST
+Og_est=copy.deepcopy(Og);
+Og_est.par['do_estimation']=1
+Og_est.par['n_real']=1
+Og_est.par['n_max_cpdf_count']=1000
+Og_est.par['n_max_ite']=10000000
+
+for nc in nc_arr:
+    Og_est.par['n_cond']=nc
+
+    Og_est.run()
+    EAS_H =mps.eas.read('%s_ent_0.gslib' % (Og_est.par['ti_fnam']))
+    H=EAS_H['Dmat']
+    
+    plt.imshow(np.squeeze(H).T, vmin=0, vmax=1)
+    plt.colorbar()
+    plt.savefig('%s_genesim_est_nc%d.png' % (Og_est.method,nc))
+    plt.title('ENESIM, EST, NC=%d' %(nc) )
+    plt.show()
+    
+    
+    H_MUL.append(H)
+
+
+#%% SNESIM
+#
+#
+##%% FIRST, The 
+#if __name__ == '__main__':
+#    
+#    
+#    #%%
+#    O1=mps.mpslib(method='mps_snesim_tree', parameter_filename='mps_snesim.txt')
+#    #O1=mps.mpslib(method='mps_genesim', parameter_filename='mps_genesim.txt')
+#    
+#    O1.par['soft_data_categories']=np.unique(TI1)
+#    
+#    #TI1, TI_filename1 = mps.trainingimages.checkerboard2()
+#    #O1.par['soft_data_categories']=np.array([0,1,2])
+#    
+#    O1.ti=TI1
+#    
+#    #%%
+#    O1.par['rseed']=1
+#    O1.par['n_multiple_grids']=0;
+#    O1.par['n_cond']=25
+#    O1.par['n_cond_soft']=3
+#    O1.par['n_real']=5
+#    O1.par['debug_level']=-1
+#    O1.par['simulation_grid_size'][0]=nx
+#    O1.par['simulation_grid_size'][1]=ny
+#    O1.par['simulation_grid_size'][2]=1
+#    O1.par['template_size']=np.array([[temp1,temp1,1],[temp2,temp2,1]]).T
+#    O1.par['do_entropy']=1
+#    
+#
+#    O1.par['hard_data_fnam']='hard.dat'
+#    O1.par['soft_data_fnam']='soft.dat'
+#    O1.delete_local_files()
+#    
+#    O1.par['n_max_cpdf_count']=100
+#    O1.par['shuffle_simulation_grid']=2
+#    
+#    
+#    
+#    O1.d_hard = d_hard
+#    #O1.d_soft = d_soft
+#    
+#    
+#    #O1.remove_gslib_after_simulation=0;
+#    O1.par['n_threads']=4;
+#    O1.run()
+#    #O1.run_parallel()
+#    
+#    s=np.std(O1.sim, axis=0)
+#    m=np.mean(O1.sim, axis=0)
+#    
+#    O1.plot_reals()
+#    O1.plot_etype()
+#    plt.show()
+#    
+#    #%% 
+#    D=np.zeros((len(O1.sim),3))
+#    for i in range(len(O1.sim)):
+#        D[i,0]=O1.sim[i][0,0][0]
+#        D[i,1]=O1.sim[i][1,0][0]
+#        D[i,2]=O1.sim[i][2,0][0]
+#        print('%g %g %g' % (O1.sim[i][0,0],O1.sim[i][1,0],O1.sim[i][2,0]) )
+#    
+#    print(np.std(D, axis=0))
+#    
+##%%
+#for nm in np.array([0,1,2,3]):
+#    import copy
+#    Oh=copy.deepcopy(O1);
+#    Oh.parameter_filename='mps_H%d.txt' % (nm)
+#    Oh.par['do_entropy']=1
+#    Oh.par['do_estimation']=1
+#    Oh.par['n_real']=1
+#    Oh.par['n_multiple_grids']=nm;
+#    Oh.par['n_cond']=36
+#    
+#    Oh.remove_gslib_after_simulation=0
+#    Oh.run()
+#      
+#    EAS_H =mps.eas.read('ti.dat_ent_0.gslib')
+#    H=EAS_H['Dmat']
+#    plt.imshow(np.squeeze(H).T, vmin=0, vmax=1)
+#    plt.colorbar()
+#    plt.savefig('%s_nm%d.png' % (Oh.method,Oh.par['n_multiple_grids']))
+#    plt.show()
+#    
+#    # interp
+#    Hnan = np.where(H==nanval, np.nan, H)
+#    Hnan=np.squeeze(Hnan).T
+#    x = np.arange(0, Hnan.shape[1])
+#    y = np.arange(0, Hnan.shape[0])
+#    #mask invalid values
+#    array = np.ma.masked_invalid(Hnan)
+#    xx, yy = np.meshgrid(x, y)
+#    #get only the valid values
+#    x1 = xx[~array.mask]
+#    y1 = yy[~array.mask]
+#    newarr = array[~array.mask]
+#    from scipy import interpolate
+#    Hinterp = interpolate.griddata((x1, y1), newarr.ravel(),(xx, yy), method='cubic')
+#    
+#    plt.imshow(Hnan, vmin=0, vmax=1)
+#    plt.colorbar()
+#    plt.savefig('%s_nm%d_nan.png' % (Oh.method,Oh.par['n_multiple_grids']))
+#    plt.show()
+#    
+#    plt.imshow(Hinterp, vmin=0, vmax=1)
+#    plt.colorbar()
+#    plt.savefig('%s_nm%d_interp.png' % (Oh.method,Oh.par['n_multiple_grids']))
+#    plt.show()
+#    
+## IT SEESM ONE MULTIPLE GRID IS OPTIMAL!!!! FOLLOWED BY INTERPOLATION
+#    
+#    
+#    
+##%%
+#Og=mps.mpslib(method='mps_snesim_tree', parameter_filename='mps_snesim.txt')
+#Og=copy.deepcopy(Oh);
+#Og.change_method('mps_genesim')
+#Og.par['n_max_cpdf_count']=1000
+#Og.par['n_max_ite']=10000000
+#Og.parameter_filename='mps_G.txt'
+#
+#Og.remove_gslib_after_simulation=0
+#Og.run()
+#
+#EAS_H =mps.eas.read('ti.dat_ent_0.gslib')
+#H=EAS_H['Dmat']
+#plt.imshow(np.squeeze(H).T, vmin=0, vmax=1)
+#plt.colorbar()
+#plt.savefig('%s.png' % (Og.method))
+#plt.show()
+
+
+