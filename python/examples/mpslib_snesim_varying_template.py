--- conflicted
+++ resolved
@@ -1,67 +1,3 @@
-<<<<<<< HEAD
-# Example of varying template in snesim
-import mpslib as mps
-import numpy as np
-import time
-import matplotlib.pyplot as plt
-import matplotlib.gridspec as gridspec
-
-
-
-O1=mps.mpslib(method='mps_snesim_tree')
-
-#TI1, TI_filename1 = mps.trainingimages.strebelle(2, coarse3d=1)
-TI1, TI_filename1 = mps.trainingimages.strebelle()
-O1.ti=TI1
-
-O1.par['n_multiple_grids']=3;
-O1.par['n_cond']=49
-O1.par['n_real']=3
-O1.par['rseed']=1
-O1.par['debug_level']=-1
-O1.par['simulation_grid_size'][0]=2*135
-O1.par['simulation_grid_size'][1]=2*100
-
-r1 = 8 # template size in the coarse grid
-r2 = [8,7,6,5,4,3,2,1] # template size in the finest grid
-
-t=[]
-R=[]
-for ir in range(len(r2)):
-    t0 = time.time()
-
-    template = np.array([[r1, r2[ir]], [r1, r2[ir]], [1, 1]])
-    O1.par['template_size']=template
-    name = '%s_%d_%d'%(O1.method,r1,r2[ir])
-    O1.parameter_filename= name+'.par'
-    O1.mps_snesim_par_write()
-    O1.run()
-    R.append(O1.sim[0])
-    O1.plot_reals(9,1,name)
-
-    t1 = time.time()
-    t.append(t1 - t0)
-
-# Plot the realizations and a bar of the timing
-#plt.figure(1)
-fig = plt.figure(figsize=(15, 15))
-#fig = plt.figure(1)
-outer = gridspec.GridSpec(3, 3, wspace=0.2, hspace=0.2)
-
-for ir in range(len(r2)):
-    ax1 = plt.Subplot(fig, outer[ir])
-    fig.add_subplot(ax1)
-    plt.imshow(R[ir])
-    plt.title('template=[%d,%d], t=%g s'%(r1,r2[ir],t[ir]))
-
-ax1 = plt.Subplot(fig, outer[-1])
-fig.add_subplot(ax1)
-plt.bar(r2,t)
-plt.xlabel('Template size at fine grid')
-plt.ylabel('Computation time')
-plt.show()
-
-=======
 # Example of varying template in snesim
 import mpslib as mps
 import numpy as np
@@ -121,4 +57,3 @@
 plt.xlabel('Template size at fine grid')
 plt.ylabel('Computation time')
 plt.show()
->>>>>>> 0368d72e
