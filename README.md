<<<<<<< HEAD
# MPSlib: a C++ class for Multiple-Point based sequential Simulation
MPSlib provides a set of algorithms for simulation of models based on a multiple point
statistical model inferred from a training image.

The goal of developing these codes has been to produce a set of algorithms, based
on sequential simulation, for simulation of multiple point statistical models.
The code should be easy to compile and extend, and should be allowed for both
commercial and non-commercial use.
=======
﻿<h1 align="center">Scikit-MPS: a Python library for Multiple-Point based sequential simulation</h1>

  <p align="center">
  <a href="#objective">Objective</a> •
  <a href="#technologies">Technologies</a> •
  <a href="#usage">Usage</a>
  </p>

  <h2 id="objective" > 🎯 Objectives </h2>

  MPSlib provides a set of algorithms for simulation of models based on a multiple point statistical model inferred from a training image.

The goal of developing these codes has been to produce a set of algorithms, based on sequential simulation, for simulation of multiple point statistical models. The code should be easy to compile and extend, and should be allowed for both commercial and non-commercial use.
>>>>>>> 7a49e560

> MPSlib (version 1.0) has been developed by
[I-GIS](http://www.i-gis.dk/)
and
[Solid Earth Physics, Niels Bohr Institute](http://imgp.nbi.ku.dk/).

>MPSlib (version 1.4) updated by
Thomas Mejer Hansen (tmeha@geo.au.dk)

<<<<<<< HEAD
=======
>Scikit-MPS currently being updated by
Gustavo Pretto Scholze

>>>>>>> 7a49e560
Development has been funded by the Danish National Hightech Foundation (now: the Innovation fund) through the ERGO (Effective high-resolution Geological Modeling) project, a collaboration between
[IGIS](http://i-gis.dk/),
[GEUS](http://geus.dk/), and
[Niels Bohr Institute](http://nbi.ku.dk/).

<<<<<<< HEAD
## Try in Google Colab [![Open In Colab](https://colab.research.google.com/assets/colab-badge.svg)](https://colab.research.google.com/github/ergosimulation/mpslib/blob/master/scikit-mps/examples/mpslib_in_google_colab.ipynb)
Try out MPSlib using the Python interface (scikit-mps) through Google Colab.
<br><br>
## Download
The latest releases, containing statically compiled binaries for Windows and Linux, can be found here:
[https://github.com/ergosimulation/mpslib/releases/latest](https://github.com/ergosimulation/mpslib/releases/latest).

The source code can be downloaded from Github
[https://github.com/ergosimulation/mpslib](https://github.com/ergosimulation/mpslib)
and compiled using
```bash
git clone https://github.com/ergosimulation/mpslib.git MPSlib
cd MPSlib
make
```
## Documentation
Documentation is available through [https://mpslib.readthedocs.io/en/latest/](https://mpslib.readthedocs.io/en/latest/).

## Compilation
The MPSlib codes are written in standard [C++11](https://www.wikiwand.com/en/C%2B%2B11).

MPSlib has been developed using the GNU C++ compiler (tested on Windows, Linux and OSX), and Visual Studio C++.

## Linux or macOS, with C++11
In general, MPSLIB can be compiled using GCC ( > 4.8.1 ),  using
```bash
make
```

## Windows: (MINGW-W64)
Compiler flags:
```bash
CPPFLAGS = -static -O3
```
MPSlib has been tested using MINGW in Windows. Note that not all builds of MINGW will work. Therefore, we specifically make use of MINGW-w64 ([http://MINGW-w64.org/doku.php]), which can be obtained in a number of ways.

One (recommended) approach is to make use of MSYS2. Follow the guide at [http://msys2.github.io/] to install MSYS2, and then install the MINGW_w64 toolchain using:
```bash
pacman -S MINGW-w64-x86_64-gcc
pacman -S make
```

## Release history

### v1.4 [01-01-2021]
Support for sequential estimation

### v1.0 [15-02-2016]
Initial release of MPSlib, with
`mps_snesim_list`,
`mps_snesim_tree`, and
`mps_genesim`.


## Running MPS algorithms
The MPS algorithms are run from the command line prompt using a parameter filename as an argument -
if there is no argument file, the default parameter file is assumed to the be name of the simulation algorithm appended with `.txt`.

Therefore
```
mps_genesim
```
and

```
mps_genesim mps_genesim.txt
```
have the same meaning.


## SNESIM: `mps_snesim_tree` and `mps_snesim_list`
=======
## Documentation
Documentation is available through [https://mpslib.readthedocs.io/en/latest/](https://mpslib.readthedocs.io/en/latest/).


  <h2 id="technologies"> 🛠 Technologies </h2>

  The tools used in the construction of the project were:

  - [Python](https://www.python.org/)

  <h2 id="usage" > 👷 Usage </h2>

  ## SNESIM: `mps_snesim_tree` and `mps_snesim_list`
>>>>>>> 7a49e560
The `mps_snesim_tree` and `mps_snesim_list` differ only in the way conditional data is stored in memory - using either a tree or a list structure.

Both algorithms share the same format for the required parameter file:
```
Number of realizations # 1
Random Seed (0 for not random seed) # 0
Number of multiple grids # 2
Min Node count (0 if not set any limit) # 0
Max Conditional count (-1 if not using any limit) # -1
Search template size X # 5
Search template size Y # 5
Search template size Z # 1
Simulation grid size X # 100
Simulation grid size Y # 100
Simulation grid size Z # 1
Simulation grid world/origin X # 0
Simulation grid world/origin Y # 0
Simulation grid world/origin Z # 0
Simulation grid grid cell size X # 1
Simulation grid grid cell size Y # 1
Simulation grid grid cell size Z # 1
Training image file (spaces not allowed) # TI/mps_ti.dat
Output folder (spaces in name not allowed) # output/.
Shuffle Simulation Grid path (1 : random, 0 : sequential) # 1
Maximum number of counts for condtitional pdf # 10000
Shuffle Training Image path (1 : random, 0 : sequential) # 1
HardData filaneme  (same size as the simulation grid)# harddata/mps_hard_grid.dat
HardData seach radius (world units) # 15
Softdata categories (separated by ;) # 1;0
Soft datafilenames (separated by ; only need (number_categories - 1) grids) # softdata/mps_soft_xyzd_grid.dat
Number of threads (minimum 1, maximum 8 - depend on your CPU) # 1
Debug mode(2: write to file, 1: show preview, 0: show counters, -1: no ) # 1
```
<br><br>
A few lines in the parameter files are specific to the SNESIM type algorithms, and will be discussed below:
`n_mul_grids`: This parameter defines the number of multiple grids used. By assigning to 0, no multiple grid will be used.
<br><br>
`n_min_node`: The search tree will be searched only to the level where the number of counts in the conditional distribution exceeds `n_min_node`.
<br><br>
`n_cond`: Refers to the maximum number of conditional points used, within the search template.
<br><br>
`tem_nx, tem_ny, tem_nz`: The search template specifies the size of the template that is used to prescan the training picture and save the conditional distribution for all data template configurations - through a tree or list.
<br><br>
## Generalized ENESIM: mps_genesim
`mps_genesim` is a generalized version of the ENESIM algorithm, that can be used to perform MPS simulation
similar to both ENESIM and Direct sampling (and in-between) depending how it is run.

An example of a parameter file is:
```
Number of realizations # 1
Random Seed (0 `random` seed) # 0
Maximum number of counts for conditional pdf # 1
Max number of conditional point # 25
Max number of iterations # 10000
Simulation grid size X # 18
Simulation grid size Y # 16
Simulation grid size Z # 1
Simulation grid world/origin X # 0
Simulation grid world/origin Y # 0
Simulation grid world/origin Z # 0
Simulation grid grid cell size X # 1
Simulation grid grid cell size Y # 1
Simulation grid grid cell size Z # 1
Training image file (spaces not allowed) # ti.dat
Output folder (spaces in name not allowed) # .
Shuffle Simulation Grid path (1 : random, 0 : sequential) # 2
Shuffle Training Image path (1 : random, 0 : sequential) # 1
HardData filename  (same size as the simulation grid)# conditional.dat
HardData seach radius (world units) # 1
Softdata categories (separated by ;) # 0;1
Soft datafilenames (separated by ; only need (number_categories - 1) grids) # soft.dat
Number of threads (minimum 1, maximum 8 - depend on your CPU) # 1
Debug mode(2: write to file, 1: show preview, 0: show counters, -1: no ) # -2
```

A few lines in the parameter files are specific to the GENESIM type algorithm, and will be discussed below:
`n_max_count_cpdf`: This parameter defines the maximum number of counts in the conditional distribution obtained from the training image - when `n_max_count_cpdf` has been reached the scanning of the training image stops.

**Observation: In case `n_max_count_cpdf=infinity`, `mps_genesim` will behave exactly to the classical ENESIM
algorithm, where the full training is scanned at each iteration. Also, in case `n_max_count_cpdf=1`, `mps_genesim` will behave similar to the Direct Sampling algorithm.**
<br><br>
`n_cond`: A maximum of `n_cond` conditional data are considered at each iteration when inferring the
conditional pdf from the training image.
<br><br>
`n_max_ite`: A maximum of iterations of searching through the training image are performed.
<br><br>
## General options in the parameter files
The following entries appear in all parameter files:
<br><br>
`Number of realizations`: The number of realizations to run and generate.
<br><br>
`random_seed`: An integer that determines the random seed. A fixed value will return the same realizations for each run.
<br>
**Observation: Assigning `0` to `random_seed` will generate a new seed at each iteration**
<br><br>
`simulation_grid_size`: The dimensions of the simulation grid cell, a `numpy` array with 3 dimensions - X, Y, Z.
<br><br>
`origin`: Simulation grid origin X, Y, Z, must be a `numpy` array of integers - refers to the value of the coordinates in the X, Y, and Z direction.
<br><br>
`grid_cell_size`: The size of each pixel in the simulation grid, in the X, Y, and Z direction.
<br><br>
`ti_fnam`: The name of the training image file (no spaces allowed). It must be in GLSIB/EAS ASCII format, and the first line (the 'title') must contain the dimension of the training file as nX, nY, nZ.
<br><br>
`out_folder`: The path to the folder containing all output. Use forward slash '/' to separate folders - also, spaces in the folder name are not allowed.
<br><br>
`shuffle_simulation_grid`: Shuffle simulation grid path:
- `0`: follows a sequential path through the simulation grid.
- `1`: follows a random path through the simulation grid.
- `2`: follows a preferential path.
<br><br>
`n_max_cpdf_count`: The maximum number of counts for conditional PDF.
<br><br>
`shuffle_ti_grid`: Shuffle Training Image path - does not affect SNESIM type algrothms.
- `0`: sequential path
- `1`: random path
<br><br>
`hard_data_fnam`: Hard data filename - this file consists of an EAS archive with 4 columns: X, Y, Z, and D
<br><br>
`hard_data_search_radius`: World units around the search radius for hard data.
<br><br>
`soft_data_categories`: Soft data categories, separated by `;`.
<br><br>
`soft_data_fnam`: Soft data filenames - separated by `;` only need `number_categories - 1` grids
<br><br>
`n_threads`: Refers to the quantity of CPUs to use for simulation (minimum 1, maximum 8 - depends on your CPU)
Currently not used.
<br><br>
`debug_level`: Refers to the level of debugging during processing. 
- `-2`: No information is written to screen or files on disk
- `-1`: + Simulation output is written to files on disk.
- `0`: + Information about the simulations is written to the console
- `1`: + Simulated realization(s) are shown in terminal
<<<<<<< HEAD
- `2`: + Extra information is written to disk (Random path, ...)
- `3`: + Debug information written to screen (in general not useful for an end-user)
=======
- `2`: + Extra information is written to disk (Random path, ...)
>>>>>>> 7a49e560
<|MERGE_RESOLUTION|>--- conflicted
+++ resolved
@@ -1,13 +1,3 @@
-<<<<<<< HEAD
-# MPSlib: a C++ class for Multiple-Point based sequential Simulation
-MPSlib provides a set of algorithms for simulation of models based on a multiple point
-statistical model inferred from a training image.
-
-The goal of developing these codes has been to produce a set of algorithms, based
-on sequential simulation, for simulation of multiple point statistical models.
-The code should be easy to compile and extend, and should be allowed for both
-commercial and non-commercial use.
-=======
 ﻿<h1 align="center">Scikit-MPS: a Python library for Multiple-Point based sequential simulation</h1>
 
   <p align="center">
@@ -21,7 +11,6 @@
   MPSlib provides a set of algorithms for simulation of models based on a multiple point statistical model inferred from a training image.
 
 The goal of developing these codes has been to produce a set of algorithms, based on sequential simulation, for simulation of multiple point statistical models. The code should be easy to compile and extend, and should be allowed for both commercial and non-commercial use.
->>>>>>> 7a49e560
 
 > MPSlib (version 1.0) has been developed by
 [I-GIS](http://www.i-gis.dk/)
@@ -31,90 +20,14 @@
 >MPSlib (version 1.4) updated by
 Thomas Mejer Hansen (tmeha@geo.au.dk)
 
-<<<<<<< HEAD
-=======
 >Scikit-MPS currently being updated by
 Gustavo Pretto Scholze
 
->>>>>>> 7a49e560
 Development has been funded by the Danish National Hightech Foundation (now: the Innovation fund) through the ERGO (Effective high-resolution Geological Modeling) project, a collaboration between
 [IGIS](http://i-gis.dk/),
 [GEUS](http://geus.dk/), and
 [Niels Bohr Institute](http://nbi.ku.dk/).
 
-<<<<<<< HEAD
-## Try in Google Colab [![Open In Colab](https://colab.research.google.com/assets/colab-badge.svg)](https://colab.research.google.com/github/ergosimulation/mpslib/blob/master/scikit-mps/examples/mpslib_in_google_colab.ipynb)
-Try out MPSlib using the Python interface (scikit-mps) through Google Colab.
-<br><br>
-## Download
-The latest releases, containing statically compiled binaries for Windows and Linux, can be found here:
-[https://github.com/ergosimulation/mpslib/releases/latest](https://github.com/ergosimulation/mpslib/releases/latest).
-
-The source code can be downloaded from Github
-[https://github.com/ergosimulation/mpslib](https://github.com/ergosimulation/mpslib)
-and compiled using
-```bash
-git clone https://github.com/ergosimulation/mpslib.git MPSlib
-cd MPSlib
-make
-```
-## Documentation
-Documentation is available through [https://mpslib.readthedocs.io/en/latest/](https://mpslib.readthedocs.io/en/latest/).
-
-## Compilation
-The MPSlib codes are written in standard [C++11](https://www.wikiwand.com/en/C%2B%2B11).
-
-MPSlib has been developed using the GNU C++ compiler (tested on Windows, Linux and OSX), and Visual Studio C++.
-
-## Linux or macOS, with C++11
-In general, MPSLIB can be compiled using GCC ( > 4.8.1 ),  using
-```bash
-make
-```
-
-## Windows: (MINGW-W64)
-Compiler flags:
-```bash
-CPPFLAGS = -static -O3
-```
-MPSlib has been tested using MINGW in Windows. Note that not all builds of MINGW will work. Therefore, we specifically make use of MINGW-w64 ([http://MINGW-w64.org/doku.php]), which can be obtained in a number of ways.
-
-One (recommended) approach is to make use of MSYS2. Follow the guide at [http://msys2.github.io/] to install MSYS2, and then install the MINGW_w64 toolchain using:
-```bash
-pacman -S MINGW-w64-x86_64-gcc
-pacman -S make
-```
-
-## Release history
-
-### v1.4 [01-01-2021]
-Support for sequential estimation
-
-### v1.0 [15-02-2016]
-Initial release of MPSlib, with
-`mps_snesim_list`,
-`mps_snesim_tree`, and
-`mps_genesim`.
-
-
-## Running MPS algorithms
-The MPS algorithms are run from the command line prompt using a parameter filename as an argument -
-if there is no argument file, the default parameter file is assumed to the be name of the simulation algorithm appended with `.txt`.
-
-Therefore
-```
-mps_genesim
-```
-and
-
-```
-mps_genesim mps_genesim.txt
-```
-have the same meaning.
-
-
-## SNESIM: `mps_snesim_tree` and `mps_snesim_list`
-=======
 ## Documentation
 Documentation is available through [https://mpslib.readthedocs.io/en/latest/](https://mpslib.readthedocs.io/en/latest/).
 
@@ -128,7 +41,6 @@
   <h2 id="usage" > 👷 Usage </h2>
 
   ## SNESIM: `mps_snesim_tree` and `mps_snesim_list`
->>>>>>> 7a49e560
 The `mps_snesim_tree` and `mps_snesim_list` differ only in the way conditional data is stored in memory - using either a tree or a list structure.
 
 Both algorithms share the same format for the required parameter file:
@@ -261,9 +173,4 @@
 - `-1`: + Simulation output is written to files on disk.
 - `0`: + Information about the simulations is written to the console
 - `1`: + Simulated realization(s) are shown in terminal
-<<<<<<< HEAD
-- `2`: + Extra information is written to disk (Random path, ...)
-- `3`: + Debug information written to screen (in general not useful for an end-user)
-=======
-- `2`: + Extra information is written to disk (Random path, ...)
->>>>>>> 7a49e560
+- `2`: + Extra information is written to disk (Random path, ...)