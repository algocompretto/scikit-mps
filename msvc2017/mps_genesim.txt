Number of realizations # 1
Random Seed (0 `random` seed) # 1
Maximum number of counts for conditional pdf # 1
<<<<<<< HEAD
Max number of conditional point # 49 3
Max number of iterations # 10000
Distance measure [1:disc, 2:cont], minimum distance, distance power # 1 0.000000 0.000000
Maximum search radius # 100 100
Simulation grid size X # 130
Simulation grid size Y # 80
Simulation grid size Z # 1
=======
Max number of conditional point # 4
Max number of iterations # 10000
Distance measure [1:disc, 2:cont], minimum distance, distance power # 1 0.000000 0.000000
Colocated Dimension [0: no colocattion; >0: Colocated] # 1 
Maximum search radius # 1000000.000000
Simulation grid size X # 60
Simulation grid size Y # 60
Simulation grid size Z # 2
>>>>>>> 9f2ccbbe
Simulation grid world/origin X # 0
Simulation grid world/origin Y # 0
Simulation grid world/origin Z # 0
Simulation grid grid cell size X # 1
Simulation grid grid cell size Y # 1
Simulation grid grid cell size Z # 1
Training image file (spaces not allowed) # ti.dat
Output folder (spaces in name not allowed) # .
Shuffle Simulation Grid path (2: preferential, 1: random, 0: sequential, EF) # 1 4
Shuffle Training Image path (1: random, 0: sequential) # 1
HardData filename  (same size as the simulation grid)# d_hard.dat
HardData seach radius (world units) # 1
Softdata categories (separated by ;) # 0;1
Soft datafilenames (separated by ; only need (number_categories - 1) grids) # soft.dat
Number of threads (minimum 1, maximum 8 - depend on your CPU) # 1
Debug mode(2: write to file, 1: show preview, 0: show counters, -1: no ) # -1<|MERGE_RESOLUTION|>--- conflicted
+++ resolved
@@ -1,15 +1,6 @@
 Number of realizations # 1
 Random Seed (0 `random` seed) # 1
 Maximum number of counts for conditional pdf # 1
-<<<<<<< HEAD
-Max number of conditional point # 49 3
-Max number of iterations # 10000
-Distance measure [1:disc, 2:cont], minimum distance, distance power # 1 0.000000 0.000000
-Maximum search radius # 100 100
-Simulation grid size X # 130
-Simulation grid size Y # 80
-Simulation grid size Z # 1
-=======
 Max number of conditional point # 4
 Max number of iterations # 10000
 Distance measure [1:disc, 2:cont], minimum distance, distance power # 1 0.000000 0.000000
@@ -18,7 +9,6 @@
 Simulation grid size X # 60
 Simulation grid size Y # 60
 Simulation grid size Z # 2
->>>>>>> 9f2ccbbe
 Simulation grid world/origin X # 0
 Simulation grid world/origin Y # 0
 Simulation grid world/origin Z # 0
