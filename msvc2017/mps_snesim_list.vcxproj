--- conflicted
+++ resolved
@@ -1,141 +1,137 @@
-<?xml version="1.0" encoding="utf-8"?>
-<Project DefaultTargets="Build" ToolsVersion="15.0" xmlns="http://schemas.microsoft.com/developer/msbuild/2003">
-  <ItemGroup Label="ProjectConfigurations">
-    <ProjectConfiguration Include="Debug|Win32">
-      <Configuration>Debug</Configuration>
-      <Platform>Win32</Platform>
-    </ProjectConfiguration>
-    <ProjectConfiguration Include="Release|Win32">
-      <Configuration>Release</Configuration>
-      <Platform>Win32</Platform>
-    </ProjectConfiguration>
-    <ProjectConfiguration Include="Debug|x64">
-      <Configuration>Debug</Configuration>
-      <Platform>x64</Platform>
-    </ProjectConfiguration>
-    <ProjectConfiguration Include="Release|x64">
-      <Configuration>Release</Configuration>
-      <Platform>x64</Platform>
-    </ProjectConfiguration>
-  </ItemGroup>
-  <PropertyGroup Label="Globals">
-    <VCProjectVersion>15.0</VCProjectVersion>
-    <ProjectGuid>{B72C3F65-E85E-4291-B8F4-271F1323202F}</ProjectGuid>
-    <Keyword>Win32Proj</Keyword>
-<<<<<<< HEAD
-    <WindowsTargetPlatformVersion>10.0.16299.0</WindowsTargetPlatformVersion>
-=======
-    <WindowsTargetPlatformVersion>10.0.17134.0</WindowsTargetPlatformVersion>
->>>>>>> 9f2ccbbe
-  </PropertyGroup>
-  <Import Project="$(VCTargetsPath)\Microsoft.Cpp.Default.props" />
-  <PropertyGroup Condition="'$(Configuration)|$(Platform)'=='Debug|Win32'" Label="Configuration">
-    <ConfigurationType>Application</ConfigurationType>
-    <UseDebugLibraries>true</UseDebugLibraries>
-    <PlatformToolset>v141</PlatformToolset>
-  </PropertyGroup>
-  <PropertyGroup Condition="'$(Configuration)|$(Platform)'=='Release|Win32'" Label="Configuration">
-    <ConfigurationType>Application</ConfigurationType>
-    <UseDebugLibraries>false</UseDebugLibraries>
-    <PlatformToolset>v141</PlatformToolset>
-  </PropertyGroup>
-  <PropertyGroup Condition="'$(Configuration)|$(Platform)'=='Debug|x64'" Label="Configuration">
-    <ConfigurationType>Application</ConfigurationType>
-    <UseDebugLibraries>true</UseDebugLibraries>
-    <PlatformToolset>v141</PlatformToolset>
-  </PropertyGroup>
-  <PropertyGroup Condition="'$(Configuration)|$(Platform)'=='Release|x64'" Label="Configuration">
-    <ConfigurationType>Application</ConfigurationType>
-    <UseDebugLibraries>false</UseDebugLibraries>
-    <PlatformToolset>v141</PlatformToolset>
-  </PropertyGroup>
-  <Import Project="$(VCTargetsPath)\Microsoft.Cpp.props" />
-  <ImportGroup Label="ExtensionSettings">
-  </ImportGroup>
-  <ImportGroup Label="Shared">
-  </ImportGroup>
-  <ImportGroup Label="PropertySheets" Condition="'$(Configuration)|$(Platform)'=='Debug|Win32'">
-    <Import Project="$(UserRootDir)\Microsoft.Cpp.$(Platform).user.props" Condition="exists('$(UserRootDir)\Microsoft.Cpp.$(Platform).user.props')" Label="LocalAppDataPlatform" />
-  </ImportGroup>
-  <ImportGroup Label="PropertySheets" Condition="'$(Configuration)|$(Platform)'=='Release|Win32'">
-    <Import Project="$(UserRootDir)\Microsoft.Cpp.$(Platform).user.props" Condition="exists('$(UserRootDir)\Microsoft.Cpp.$(Platform).user.props')" Label="LocalAppDataPlatform" />
-  </ImportGroup>
-  <ImportGroup Label="PropertySheets" Condition="'$(Configuration)|$(Platform)'=='Debug|x64'">
-    <Import Project="$(UserRootDir)\Microsoft.Cpp.$(Platform).user.props" Condition="exists('$(UserRootDir)\Microsoft.Cpp.$(Platform).user.props')" Label="LocalAppDataPlatform" />
-  </ImportGroup>
-  <ImportGroup Label="PropertySheets" Condition="'$(Configuration)|$(Platform)'=='Release|x64'">
-    <Import Project="$(UserRootDir)\Microsoft.Cpp.$(Platform).user.props" Condition="exists('$(UserRootDir)\Microsoft.Cpp.$(Platform).user.props')" Label="LocalAppDataPlatform" />
-  </ImportGroup>
-  <PropertyGroup Label="UserMacros" />
-  <PropertyGroup Condition="'$(Configuration)|$(Platform)'=='Debug|Win32'">
-    <LinkIncremental>true</LinkIncremental>
-  </PropertyGroup>
-  <PropertyGroup Condition="'$(Configuration)|$(Platform)'=='Release|Win32'">
-    <LinkIncremental>true</LinkIncremental>
-  </PropertyGroup>
-  <PropertyGroup Condition="'$(Configuration)|$(Platform)'=='Release|x64'">
-    <IntDir>$(Platform)\$(Configuration)\$(ProjectName)\</IntDir>
-  </PropertyGroup>
-  <ItemDefinitionGroup Condition="'$(Configuration)|$(Platform)'=='Debug|Win32'">
-    <ClCompile>
-      <PreprocessorDefinitions>WIN32;_DEBUG;_CONSOLE;%(PreprocessorDefinitions)</PreprocessorDefinitions>
-      <RuntimeLibrary>MultiThreadedDebugDLL</RuntimeLibrary>
-      <WarningLevel>Level3</WarningLevel>
-      <DebugInformationFormat>ProgramDatabase</DebugInformationFormat>
-      <Optimization>Disabled</Optimization>
-    </ClCompile>
-    <Link>
-      <TargetMachine>MachineX86</TargetMachine>
-      <GenerateDebugInformation>true</GenerateDebugInformation>
-      <SubSystem>Console</SubSystem>
-    </Link>
-  </ItemDefinitionGroup>
-  <ItemDefinitionGroup Condition="'$(Configuration)|$(Platform)'=='Release|Win32'">
-    <ClCompile>
-      <PreprocessorDefinitions>WIN32;NDEBUG;_CONSOLE;%(PreprocessorDefinitions)</PreprocessorDefinitions>
-      <RuntimeLibrary>MultiThreadedDLL</RuntimeLibrary>
-      <WarningLevel>Level3</WarningLevel>
-      <DebugInformationFormat>ProgramDatabase</DebugInformationFormat>
-    </ClCompile>
-    <Link>
-      <TargetMachine>MachineX86</TargetMachine>
-      <GenerateDebugInformation>true</GenerateDebugInformation>
-      <SubSystem>Console</SubSystem>
-      <EnableCOMDATFolding>true</EnableCOMDATFolding>
-      <OptimizeReferences>true</OptimizeReferences>
-    </Link>
-  </ItemDefinitionGroup>
-  <ItemDefinitionGroup Condition="'$(Configuration)|$(Platform)'=='Debug|x64'">
-    <Link>
-      <SubSystem>Console</SubSystem>
-    </Link>
-  </ItemDefinitionGroup>
-  <ItemDefinitionGroup Condition="'$(Configuration)|$(Platform)'=='Release|x64'">
-    <Link>
-      <SubSystem>Console</SubSystem>
-    </Link>
-    <ClCompile />
-  </ItemDefinitionGroup>
-  <ItemGroup>
-    <ClCompile Include="..\mpslib\Coords3D.cpp" />
-    <ClCompile Include="..\mpslib\Coords4D.cpp" />
-    <ClCompile Include="..\mpslib\IO.cpp" />
-    <ClCompile Include="..\mpslib\MPSAlgorithm.cpp" />
-    <ClCompile Include="..\mpslib\SNESIM.cpp" />
-    <ClCompile Include="..\mpslib\Utility.cpp" />
-    <ClCompile Include="..\mps_snesim_list.cpp" />
-    <ClCompile Include="..\SNESIMList.cpp" />
-  </ItemGroup>
-  <ItemGroup>
-    <ClInclude Include="..\mpslib\Coords3D.h" />
-    <ClInclude Include="..\mpslib\Coords4D.h" />
-    <ClInclude Include="..\mpslib\IO.h" />
-    <ClInclude Include="..\mpslib\MPSAlgorithm.h" />
-    <ClInclude Include="..\mpslib\SNESIM.h" />
-    <ClInclude Include="..\mpslib\Utility.h" />
-    <ClInclude Include="..\SNESIMList.h" />
-  </ItemGroup>
-  <Import Project="$(VCTargetsPath)\Microsoft.Cpp.targets" />
-  <ImportGroup Label="ExtensionTargets">
-  </ImportGroup>
+<?xml version="1.0" encoding="utf-8"?>
+<Project DefaultTargets="Build" ToolsVersion="15.0" xmlns="http://schemas.microsoft.com/developer/msbuild/2003">
+  <ItemGroup Label="ProjectConfigurations">
+    <ProjectConfiguration Include="Debug|Win32">
+      <Configuration>Debug</Configuration>
+      <Platform>Win32</Platform>
+    </ProjectConfiguration>
+    <ProjectConfiguration Include="Release|Win32">
+      <Configuration>Release</Configuration>
+      <Platform>Win32</Platform>
+    </ProjectConfiguration>
+    <ProjectConfiguration Include="Debug|x64">
+      <Configuration>Debug</Configuration>
+      <Platform>x64</Platform>
+    </ProjectConfiguration>
+    <ProjectConfiguration Include="Release|x64">
+      <Configuration>Release</Configuration>
+      <Platform>x64</Platform>
+    </ProjectConfiguration>
+  </ItemGroup>
+  <PropertyGroup Label="Globals">
+    <VCProjectVersion>15.0</VCProjectVersion>
+    <ProjectGuid>{B72C3F65-E85E-4291-B8F4-271F1323202F}</ProjectGuid>
+    <Keyword>Win32Proj</Keyword>
+    <WindowsTargetPlatformVersion>10.0.17134.0</WindowsTargetPlatformVersion>
+  </PropertyGroup>
+  <Import Project="$(VCTargetsPath)\Microsoft.Cpp.Default.props" />
+  <PropertyGroup Condition="'$(Configuration)|$(Platform)'=='Debug|Win32'" Label="Configuration">
+    <ConfigurationType>Application</ConfigurationType>
+    <UseDebugLibraries>true</UseDebugLibraries>
+    <PlatformToolset>v141</PlatformToolset>
+  </PropertyGroup>
+  <PropertyGroup Condition="'$(Configuration)|$(Platform)'=='Release|Win32'" Label="Configuration">
+    <ConfigurationType>Application</ConfigurationType>
+    <UseDebugLibraries>false</UseDebugLibraries>
+    <PlatformToolset>v141</PlatformToolset>
+  </PropertyGroup>
+  <PropertyGroup Condition="'$(Configuration)|$(Platform)'=='Debug|x64'" Label="Configuration">
+    <ConfigurationType>Application</ConfigurationType>
+    <UseDebugLibraries>true</UseDebugLibraries>
+    <PlatformToolset>v141</PlatformToolset>
+  </PropertyGroup>
+  <PropertyGroup Condition="'$(Configuration)|$(Platform)'=='Release|x64'" Label="Configuration">
+    <ConfigurationType>Application</ConfigurationType>
+    <UseDebugLibraries>false</UseDebugLibraries>
+    <PlatformToolset>v141</PlatformToolset>
+  </PropertyGroup>
+  <Import Project="$(VCTargetsPath)\Microsoft.Cpp.props" />
+  <ImportGroup Label="ExtensionSettings">
+  </ImportGroup>
+  <ImportGroup Label="Shared">
+  </ImportGroup>
+  <ImportGroup Label="PropertySheets" Condition="'$(Configuration)|$(Platform)'=='Debug|Win32'">
+    <Import Project="$(UserRootDir)\Microsoft.Cpp.$(Platform).user.props" Condition="exists('$(UserRootDir)\Microsoft.Cpp.$(Platform).user.props')" Label="LocalAppDataPlatform" />
+  </ImportGroup>
+  <ImportGroup Label="PropertySheets" Condition="'$(Configuration)|$(Platform)'=='Release|Win32'">
+    <Import Project="$(UserRootDir)\Microsoft.Cpp.$(Platform).user.props" Condition="exists('$(UserRootDir)\Microsoft.Cpp.$(Platform).user.props')" Label="LocalAppDataPlatform" />
+  </ImportGroup>
+  <ImportGroup Label="PropertySheets" Condition="'$(Configuration)|$(Platform)'=='Debug|x64'">
+    <Import Project="$(UserRootDir)\Microsoft.Cpp.$(Platform).user.props" Condition="exists('$(UserRootDir)\Microsoft.Cpp.$(Platform).user.props')" Label="LocalAppDataPlatform" />
+  </ImportGroup>
+  <ImportGroup Label="PropertySheets" Condition="'$(Configuration)|$(Platform)'=='Release|x64'">
+    <Import Project="$(UserRootDir)\Microsoft.Cpp.$(Platform).user.props" Condition="exists('$(UserRootDir)\Microsoft.Cpp.$(Platform).user.props')" Label="LocalAppDataPlatform" />
+  </ImportGroup>
+  <PropertyGroup Label="UserMacros" />
+  <PropertyGroup Condition="'$(Configuration)|$(Platform)'=='Debug|Win32'">
+    <LinkIncremental>true</LinkIncremental>
+  </PropertyGroup>
+  <PropertyGroup Condition="'$(Configuration)|$(Platform)'=='Release|Win32'">
+    <LinkIncremental>true</LinkIncremental>
+  </PropertyGroup>
+  <PropertyGroup Condition="'$(Configuration)|$(Platform)'=='Release|x64'">
+    <IntDir>$(Platform)\$(Configuration)\$(ProjectName)\</IntDir>
+  </PropertyGroup>
+  <ItemDefinitionGroup Condition="'$(Configuration)|$(Platform)'=='Debug|Win32'">
+    <ClCompile>
+      <PreprocessorDefinitions>WIN32;_DEBUG;_CONSOLE;%(PreprocessorDefinitions)</PreprocessorDefinitions>
+      <RuntimeLibrary>MultiThreadedDebugDLL</RuntimeLibrary>
+      <WarningLevel>Level3</WarningLevel>
+      <DebugInformationFormat>ProgramDatabase</DebugInformationFormat>
+      <Optimization>Disabled</Optimization>
+    </ClCompile>
+    <Link>
+      <TargetMachine>MachineX86</TargetMachine>
+      <GenerateDebugInformation>true</GenerateDebugInformation>
+      <SubSystem>Console</SubSystem>
+    </Link>
+  </ItemDefinitionGroup>
+  <ItemDefinitionGroup Condition="'$(Configuration)|$(Platform)'=='Release|Win32'">
+    <ClCompile>
+      <PreprocessorDefinitions>WIN32;NDEBUG;_CONSOLE;%(PreprocessorDefinitions)</PreprocessorDefinitions>
+      <RuntimeLibrary>MultiThreadedDLL</RuntimeLibrary>
+      <WarningLevel>Level3</WarningLevel>
+      <DebugInformationFormat>ProgramDatabase</DebugInformationFormat>
+    </ClCompile>
+    <Link>
+      <TargetMachine>MachineX86</TargetMachine>
+      <GenerateDebugInformation>true</GenerateDebugInformation>
+      <SubSystem>Console</SubSystem>
+      <EnableCOMDATFolding>true</EnableCOMDATFolding>
+      <OptimizeReferences>true</OptimizeReferences>
+    </Link>
+  </ItemDefinitionGroup>
+  <ItemDefinitionGroup Condition="'$(Configuration)|$(Platform)'=='Debug|x64'">
+    <Link>
+      <SubSystem>Console</SubSystem>
+    </Link>
+  </ItemDefinitionGroup>
+  <ItemDefinitionGroup Condition="'$(Configuration)|$(Platform)'=='Release|x64'">
+    <Link>
+      <SubSystem>Console</SubSystem>
+    </Link>
+    <ClCompile />
+  </ItemDefinitionGroup>
+  <ItemGroup>
+    <ClCompile Include="..\mpslib\Coords3D.cpp" />
+    <ClCompile Include="..\mpslib\Coords4D.cpp" />
+    <ClCompile Include="..\mpslib\IO.cpp" />
+    <ClCompile Include="..\mpslib\MPSAlgorithm.cpp" />
+    <ClCompile Include="..\mpslib\SNESIM.cpp" />
+    <ClCompile Include="..\mpslib\Utility.cpp" />
+    <ClCompile Include="..\mps_snesim_list.cpp" />
+    <ClCompile Include="..\SNESIMList.cpp" />
+  </ItemGroup>
+  <ItemGroup>
+    <ClInclude Include="..\mpslib\Coords3D.h" />
+    <ClInclude Include="..\mpslib\Coords4D.h" />
+    <ClInclude Include="..\mpslib\IO.h" />
+    <ClInclude Include="..\mpslib\MPSAlgorithm.h" />
+    <ClInclude Include="..\mpslib\SNESIM.h" />
+    <ClInclude Include="..\mpslib\Utility.h" />
+    <ClInclude Include="..\SNESIMList.h" />
+  </ItemGroup>
+  <Import Project="$(VCTargetsPath)\Microsoft.Cpp.targets" />
+  <ImportGroup Label="ExtensionTargets">
+  </ImportGroup>
 </Project>