%
% SOMETHING OIS VERY BAD SINCE THE LAST UPDATE
% ENESIM IS 20 TIMES SLOWER, (W/WO hard data) when MAXIT=1);
%
%

clear all;close all
TI=channels;
%TI=maze;TI=TI(10:1:110,10:1:110);           %  training image
TI=TI(2:2:end,2:2:end);
SIM=zeros(50,80).*NaN; %  simulation grid

<<<<<<< HEAD
% small fast test
%TI=channels;
%TI=TI(3:3:end,3:3:end);
%SIM=zeros(10,20).*NaN; %  simulation grid


% options for all
nhard=6;20;15;5;1;6;30;
nc=7; % TEMPLATE SIZE
Oorg.n_multiple_grids=4; % --> !!
=======
SIM=zeros(50,60).*NaN; %  simulation grid


% options for all
nhard=15;5;1;6;30;
nc=5; % TEMPLATE SIZE
Oorg.n_multiple_grids=1; % --> !!
>>>>>>> 4e5645cc
%nc=5;Oorg.n_multiple_grids=0;; % --> !!
%nc=2;Oorg.n_multiple_grids=3;; % --> !!
%Oorg.shuffle_simulation_grid=1;
Oorg.n_real=300;             %  optional number of realization
Oorg.rseed=1;             %  optional number of realization

Oorg.template_size=[nc nc 1]; % SNESIM TYPE COND
Oorg.n_cond=nc^2; % ENESIM TYPE COND

%% different methods
io=0;

io=io+1;
O{io}=Oorg;
O{io}.method='mps_snesim_tree';
O{io}.n_min_node_count=2;
%O{io}.n_cond_max=10;
io=io+1;
O{io}=Oorg;
O{io}.method='mps_snesim_list';
O{io}.n_min_node_count=2;
% 
io=io+1;
O{io}=Oorg;
O{io}.method='mps_enesim_general';
O{io}.n_max_cpdf_count=100000;
O{io}.n_max_ite=100000;
% 
io=io+1;
O{io}=Oorg;
O{io}.method='mps_enesim_general';
O{io}.n_max_cpdf_count=10;
O{io}.n_max_ite=100000;

io=io+1;
O{io}=Oorg;
O{io}.method='mps_enesim_general';
O{io}.n_max_cpdf_count=1;
O{io}.n_max_ite=100000;
<<<<<<< HEAD
%O{io}.n_cond=3*nc;
=======
%O{io}.n_max_ite=100;
%O{io}.n_cond=nc;
>>>>>>> 4e5645cc

for io=1:length(O);
    O{io}.n_real=3;
    tic
    [reals{io},O{io},Othread{io}]=mps_cpp_thread(TI,SIM,O{io});
    %[reals{io},O{io}]=mps_cpp(TI,SIM,O{io});
    t1(io)=toc;
end

%% cond
rng(1);
clear d_c
d_x=ceil(rand(1,nhard).*(O{1}.simulation_grid_size(1)-1));
d_y=ceil(rand(1,nhard).*(O{1}.simulation_grid_size(2)-1));
d_z=d_y.*O{1}.origin(1);
for i=1:nhard
    d_c(i)=TI(d_y(i),d_x(i));
    %d_c(i)=1;
end
f_cond='f_cond.dat';
d_cond=[d_x(:) d_y(:) d_z(:) d_c(:)];
write_eas(f_cond,d_cond);

Oc=O;
for io=1:length(Oc);
    Oc{io}.d_cond=d_cond;
    Oc{io}.n_real=Oorg.n_real;
    Oc{io}.hard_data_filename=f_cond;
    Oc{io}.hard_data_search_radius=1;
    tic
    [reals_cond{io},Oc{io}]=mps_cpp_thread(TI,SIM,Oc{io});
    %[reals_cond{io},Oc{io}]=mps_cpp(TI,SIM,Oc{io});
    t2(io)=toc
end

%% SNESIM FORTRAN
x=[0:1:(O{1}.simulation_grid_size(1)-1)].*O{1}.grid_cell_size(1)+O{1}.origin(1);
y=[0:1:(O{1}.simulation_grid_size(2)-1)].*O{1}.grid_cell_size(2)+O{2}.origin(2);

S = snesim_init(TI,x,y);
S.fconddata.fname=Oc{1}.hard_data_filename;
S.nsim=Oorg.n_real;
S.nsim=max([4 ceil(Oorg.n_real/10)]);
S.max_cond=Oorg.n_cond;
S.nmulgrids=Oorg.n_multiple_grids+1;
tic;
S=snesim(S);
%S=snesim(S,x,y);
t2(io+1)=toc
%%
x=[0:1:O{1}.simulation_grid_size(1)-1].*O{1}.grid_cell_size(1)+O{1}.origin(1);
y=[0:1:O{1}.simulation_grid_size(2)-1].*O{1}.grid_cell_size(2)+O{1}.origin(2);

try;close(1);end
figure(1);set_paper;
cmap_ref=1-gray;
subplot(1,2,1);
imagesc(TI);axis image;
xlabel('X [pixel #]')
ylabel('Y [pixel #]')
title('a) Training image')
%print_mul('mps_softwareX_ti')
caxis([-1 1])
D=SIM.*0-1;
for i=1:nhard
    D(d_y(i),d_x(i))=d_c(i);;
end

subplot(1,2,2);
imagesc(D);axis image;
caxis([-1 1])
xlabel('X')
ylabel('Y')
hold on
scatter(d_cond(:,1),d_cond(:,2),50,1-d_cond(:,4),'filled')
scatter(d_cond(:,1),d_cond(:,2),40,d_cond(:,4),'filled')
hold off
title('b) Simulation grid with hard data')
colormap(cmap_linear([1 1 1; cmap_ref(1,:) ; cmap_ref(end,:)]))
print_mul(sprintf('mps_softwareX_ti_sim_NH%d',nhard))

%% plot uncond
figure(3);clf;set_paper;('portrait');
nr=Oorg.n_real;
nr=3;
nr_use=5;
nO=length(reals);
for io=1:nO;
    j=(io-1)*nr_use;
    for ir=1:nr;
        subplot(nO,nr_use,j+ir);
        imagesc(x,y,reals{io}(:,:,ir));
        set(gca,'FontSize',8)
        axis image;
        if ir==1;
            txt=sprintf('%s) %s',char(96+io),O{io}.method);
            try
                txt=sprintf('%s) %s (Nmax=%d)',char(96+io),O{io}.method,O{io}.n_max_cpdf_count);
            end
            h_t=title(txt,'interp','none','FontSize',16);
            set(h_t,'HorizontalAlignment','Left')
            pos=get(h_t,'Position');
            pos(1)=-50;
            set(h_t,'Position',pos);fname=sprintf('mps_softwareX_NMG%d_NC%d_TS%d_SH%d_NH%d',Oc{1}.n_multiple_grids,Oc{1}.n_cond,Oc{1}.template_size(1),Oc{1}.shuffle_simulation_grid,nhard);
            s=suptitle(fname);
            set(s,'interpreter','none')
            
        end
    end
    [em,ev]=etype(reals{io});
    subplot(nO,nr_use,j+ir+1);
    imagesc(x,y,em);caxis([0 1]);axis image
    subplot(nO,nr_use,j+ir+2);
    imagesc(x,y,ev);caxis([0 .2]);axis image
  
    
end
print_mul('mps_softwareX_reals')


%% plot cond
figure(4);clf;set_paper('portrait');
nO=length(reals);
for io=1:(nO);
    j=(io-1)*nr_use;
    for ir=1:nr;
        ax1=subplot(nO+3,nr_use,j+ir);
        imagesc(x,y,reals_cond{io}(:,:,ir));
        colormap(ax1,1-gray);
        set(gca,'FontSize',8)
        axis image;
        if ir==1;
            txt=sprintf('%s) %s',char(96+io),O{io}.method);
            try
                txt=sprintf('%s) %s (Nmax=%d)',char(96+io),O{io}.method,O{io}.n_max_cpdf_count);
            end
            h_t=title(txt,'interp','none','FontSize',16);
            set(h_t,'HorizontalAlignment','Left')
            pos=get(h_t,'Position');
            pos(1)=-50;
            set(h_t,'Position',pos);
           
        end
    end
    [em,ev]=etype(reals_cond{io});
    d=reals_cond{1}(:);P0=(sum(d==0))/length(d);

    ax2=subplot(nO+3,nr_use,j+ir+1);
    imagesc(x,y,em);caxis([0 1]);axis image
    colormap(ax2,1-gray);
    set(gca,'FontSize',8)
        
    hold on
    %plot(d_cond(:,1),d_cond(:,2),'w.','MarkerSize',30)
    scatter(d_cond(:,1),d_cond(:,2),40,1-d_cond(:,4),'filled')
    scatter(d_cond(:,1),d_cond(:,2),30,d_cond(:,4),'filled')
    hold off
    if io==1; title('Etype mean');   end
    
    
    ax3=subplot(nO+3,nr_use,j+ir+2);
    imagesc(x,y,sqrt(ev));caxis([0.2 .7]);axis image
    colormap(ax3,1-gray);
    set(gca,'FontSize',8)
    hold on
    plot(d_cond(:,1),d_cond(:,2),'ko','MarkerSize',5)
    hold off
    if io==1; title('Etype std');   end
    
    
    %title(sprintf('P_{1Dmarg}=[%3.2f %3.2f]',P0,1-P0))
    
end
fname=sprintf('mps_softwareX_NMG%d_NC%d_TS%d_SH%d_NH%d',Oc{1}.n_multiple_grids,Oc{1}.n_cond,Oc{1}.template_size(1),Oc{1}.shuffle_simulation_grid,nhard);
print_mul(fname)
s=suptitle(fname);
set(s,'interpreter','none')
print_mul([fname,'_title'])

%%
% PLOT SNESIM RESULTS
for i=1:3;
    ax1=subplot(nO+3,nr_use,nr_use*(nO)+i)
    imagesc(S.D(:,:,i));
    colormap(ax1,1-gray);
    axis image;
    set(gca,'FontSize',8)

    if i==1;
        txt=sprintf('%s) SNESIM (STANFORD)',char(96+io));
        h_t=title(txt,'interp','none','FontSize',16);
        set(h_t,'HorizontalAlignment','Left')
        pos=get(h_t,'Position');
        pos(1)=-50;
        set(h_t,'Position',pos);
    end
end
ax2=subplot(nO+3,nr_use,nr_use*(nO)+4)
imagesc(S.x,S.y,S.etype.mean);
colormap(ax2,1-gray);
caxis([0 1])
axis image;
set(gca,'FontSize',8)
hold on
plot(d_cond(:,1),d_cond(:,2),'w.','MarkerSize',30)
scatter(d_cond(:,1),d_cond(:,2),30,d_cond(:,4),'filled')
hold off

ax3=subplot(nO+3,nr_use,nr_use*(nO)+5)
imagesc(S.x,S.y,sqrt(S.etype.var));
colormap(ax3,1-gray);
hold on
plot(d_cond(:,1),d_cond(:,2),'ko','MarkerSize',5)
hold off
axis image;
caxis([0.2 .7])
set(gca,'FontSize',8)

fname=sprintf('mps_softwareX_NMG%d_NC%d_TS%d_SH%d_NH%d_SNESIM',Oc{1}.n_multiple_grids,Oc{1}.n_cond,Oc{1}.template_size(1),Oc{1}.shuffle_simulation_grid,nhard);
s=suptitle(fname);
set(s,'interpreter','none')
print_mul(fname)

%%
save(fname)<|MERGE_RESOLUTION|>--- conflicted
+++ resolved
@@ -10,7 +10,6 @@
 TI=TI(2:2:end,2:2:end);
 SIM=zeros(50,80).*NaN; %  simulation grid
 
-<<<<<<< HEAD
 % small fast test
 %TI=channels;
 %TI=TI(3:3:end,3:3:end);
@@ -21,15 +20,6 @@
 nhard=6;20;15;5;1;6;30;
 nc=7; % TEMPLATE SIZE
 Oorg.n_multiple_grids=4; % --> !!
-=======
-SIM=zeros(50,60).*NaN; %  simulation grid
-
-
-% options for all
-nhard=15;5;1;6;30;
-nc=5; % TEMPLATE SIZE
-Oorg.n_multiple_grids=1; % --> !!
->>>>>>> 4e5645cc
 %nc=5;Oorg.n_multiple_grids=0;; % --> !!
 %nc=2;Oorg.n_multiple_grids=3;; % --> !!
 %Oorg.shuffle_simulation_grid=1;
@@ -69,12 +59,6 @@
 O{io}.method='mps_enesim_general';
 O{io}.n_max_cpdf_count=1;
 O{io}.n_max_ite=100000;
-<<<<<<< HEAD
-%O{io}.n_cond=3*nc;
-=======
-%O{io}.n_max_ite=100;
-%O{io}.n_cond=nc;
->>>>>>> 4e5645cc
 
 for io=1:length(O);
     O{io}.n_real=3;
