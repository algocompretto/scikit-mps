--- conflicted
+++ resolved
@@ -144,7 +144,6 @@
 [p,f,e]=fileparts(O.ti_filename);
 clear D;
 for i=1:O.n_real
-<<<<<<< HEAD
   fname=sprintf('%s%s%s%s_sg_%d.gslib',O.output_folder,filesep,f,e,i-1);  
   try
       D=read_eas_matrix(fname);
@@ -172,30 +171,30 @@
     reals(:,:,:,i)=D;
   end
   
-=======
-    fname=sprintf('%s%s%s%s_sg_%d.gslib',O.output_folder,filesep,f,e,i-1);
-    D=read_eas_matrix(fname);
-    %try
-    %    D=read_eas(fname);
-    %catch
-    %    disp(sprintf('%s: problems reading output file (%s) - waiting a bit an retrying',mfilename,fname));
-    %    pause(5);
-    %    D=read_eas(fname);
-    %end
-    
-    if (O.simulation_grid_size(2)==1)&(O.simulation_grid_size(3)==1)
-        % 1D
-        reals=D;
-    elseif (O.simulation_grid_size(3)==1)
-        % 2D
-        %reals(:,:,i)=reshape(D,O.simulation_grid_size(1),O.simulation_grid_size(2))';
-        reals(:,:,i)=D;
-    else
-        % 3D
-        reals(:,:,:,i)=D;
-    end
-    
->>>>>>> dd4ccdbd
+%=======
+%    fname=sprintf('%s%s%s%s_sg_%d.gslib',O.output_folder,filesep,f,e,i-1);
+%    D=read_eas_matrix(fname);
+%    %try
+%    %    D=read_eas(fname);
+%    %catch
+%    %    disp(sprintf('%s: problems reading output file (%s) - waiting a bit an retrying',mfilename,fname));
+%    %    pause(5);
+%    %    D=read_eas(fname);
+%    %end
+%    
+%    if (O.simulation_grid_size(2)==1)&(O.simulation_grid_size(3)==1)
+%        % 1D
+%        reals=D;
+%    elseif (O.simulation_grid_size(3)==1)
+%        % 2D
+%        %reals(:,:,i)=reshape(D,O.simulation_grid_size(1),O.simulation_grid_size(2))';
+%        reals(:,:,i)=D;
+%    else
+%        % 3D
+%        reals(:,:,:,i)=D;
+%    end
+%    
+%>>>>>>> dd4ccdbd4fd7c15d90ad106cb4677dbe3aad0218
 end
 
 %% READ TEMPORARY GRID VALUES
